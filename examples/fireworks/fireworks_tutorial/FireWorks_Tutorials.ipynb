{
 "cells": [
  {
   "cell_type": "code",
   "execution_count": null,
   "metadata": {},
   "outputs": [],
   "source": [
    "'''Python Introductions provided by FireWorks'''"
   ]
  },
  {
   "cell_type": "code",
   "execution_count": null,
   "metadata": {},
   "outputs": [],
   "source": [
<<<<<<< HEAD
    "mod_name = __name__\n",
    "def fibonacci_adder(num1, num2, stop_point=0):\n",
    "    if num1 + num2 < stop_point:\n",
    "        new_fw = Firework(\n",
    "            PyTask({\n",
    "                'func': mod_name + '.fibonacci_adder', \n",
    "                'args': [num2, num1 + num2, stop_point]\n",
    "            }))\n",
    "        print(f\"The current number is {num1+num2}\")\n",
    "        return FWAction(additions=new_fw)\n",
    "    else:\n",
    "        print(f\"The limit was reached, the next number is {num1+num2}\")"
=======
    "'''How FireWorks performs calculations'''\n",
    "from fireworks import Firework, FWorker, LaunchPad\n",
    "from fireworks.core.rocket_launcher import launch_rocket\n",
    "from fw_tutorials.firetask.addition_task import AdditionTask\n",
    "\n",
    "loglvl = \"CRITICAL\"\n",
    "# set up the LaunchPad and reset it\n",
    "launchpad = LaunchPad(strm_lvl=loglvl)\n",
    "# launchpad.reset('', require_password=False)\n",
    "\n",
    "# create the Firework consisting of a custom \"Addition\" task\n",
    "firework = Firework(AdditionTask(), \n",
    "                    spec={\"input_array\": [1, 2]})\n",
    "\n",
    "# store workflow and launch it locally\n",
    "launchpad.add_wf(firework)\n",
    "launch_rocket(launchpad, FWorker(), strm_lvl=loglvl)"
>>>>>>> 9510a5f3
   ]
  },
  {
   "cell_type": "code",
   "execution_count": null,
   "metadata": {},
   "outputs": [],
   "source": [
    "'''How to define a FireWork's Workflow with PyTask'''\n",
    "from fireworks import Firework, Workflow, FWorker, LaunchPad, PyTask\n",
    "from fireworks.core.rocket_launcher import rapidfire\n",
    "launchpad = LaunchPad(strm_lvl=loglvl)\n",
    "\n",
    "# FireWorks needs to be able to find functions inside your python path, find the module name for this file\n",
    "mod_name = __name__\n",
    "\n",
    "def print_message(to_print):\n",
    "    print(to_print)\n",
    "\n",
    "# define four individual FireWorks used in the Workflow\n",
    "task1 = PyTask({\"func\": mod_name+\".print_message\", \"args\": [\"Ingrid is the CEO.\"]})\n",
    "task2 = PyTask({\"func\": mod_name+\".print_message\", \"args\": [\"Jill is a manager.\"]})\n",
    "task3 = PyTask({\"func\": mod_name+\".print_message\", \"args\": [\"Jack is a manager.\"]})\n",
    "task4 = PyTask({\"func\": mod_name+\".print_message\", \"args\": [\"Kip is an intern.\"]})\n",
    "\n",
    "fw1 = Firework(task1, name=\"PyTask1\")\n",
    "fw2 = Firework(task2, name=\"PyTask2\" )\n",
    "fw3 = Firework(task3, name=\"PyTask3\" )\n",
    "fw4 = Firework(task4, name=\"PyTask4\" )\n",
    "\n",
    "# assemble Workflow from FireWorks and their connections by id\n",
    "workflow = Workflow([fw1, fw2, fw3, fw4], \n",
    "                    {fw1: [fw2, fw3], fw2: [fw4], fw3: [fw4]},\n",
    "                    name=\"PyTaskExample\"\n",
    "                   )\n",
    "\n",
    "# store workflow and launch it locally\n",
    "launchpad.add_wf(workflow)\n",
    "rapidfire(launchpad, FWorker(), strm_lvl=loglvl)\n",
    "\n",
    "# store workflow and launch it locally\n",
    "launchpad.add_wf(workflow)\n",
    "launch_rocket(launchpad, FWorker(), strm_lvl=loglvl)\n",
    "launch_rocket(launchpad, FWorker(), strm_lvl=loglvl)\n",
    "launch_rocket(launchpad, FWorker(), strm_lvl=loglvl)\n",
    "launch_rocket(launchpad, FWorker(), strm_lvl=loglvl)"
   ]
  },
  {
   "cell_type": "code",
   "execution_count": null,
   "metadata": {},
<<<<<<< HEAD
   "outputs": [
    {
     "name": "stdout",
     "output_type": "stream",
     "text": [
      "2018-11-13 10:35:23,610 INFO RUNNING fw_id: 1 in directory: /home/knoop/local/hilde/examples/fireworks/fireworks_tutorial/launcher_2018-11-13-09-35-23-604200\n",
      "2018-11-13 10:35:23,614 INFO Task started: PyTask.\n",
      "The limit was reached, the next number is 1\n",
      "2018-11-13 10:35:23,615 INFO Task completed: PyTask \n",
      "2018-11-13 10:35:23,621 INFO Rocket finished\n"
     ]
    }
   ],
   "source": [
    "# No appending FWs\n",
    "firework = Firework(\n",
    "    PyTask({\n",
    "        \"func\": mod_name + '.fibonacci_adder', \n",
    "        \"args\":[0, 1, 0]\n",
    "    }))\n",
=======
   "outputs": [],
   "source": [
    "'''Defining a dynamic Workflow with PyTasks'''\n",
    "from fireworks import Firework, FWorker, LaunchPad, PyTask, FWAction\n",
    "from fireworks.core.rocket_launcher import rapidfire\n",
    "from fw_tutorials.dynamic_wf.fibadd_task import FibonacciAdderTask\n",
    "\n",
    "# FireWorks needs to be able to find functions inside your python path, find the module name for this file\n",
    "mod_name = __name__\n",
    "\n",
    "# Define a new python function that will be used in a PyTask\n",
    "def fibonacci_adder(num1, num2, stop_point=0):\n",
    "    if num1 + num2 < stop_point:\n",
    "        new_fw = Firework(PyTask({'func': mod_name+'.fibonacci_adder', 'args': [num2, num1 + num2, stop_point]}))\n",
    "        print(f\"The current number is {num1+num2}\")\n",
    "        # Return a FWAction that will append a new Firework at the end of the Workflow\n",
    "        return FWAction(additions=new_fw)\n",
    "    else:\n",
    "        print(f\"The limit was reached, the next number is {num1+num2}\")\n",
    "\n",
    "launchpad = LaunchPad(strm_lvl=loglvl, port=27018)\n",
    "firework = Firework(PyTask({\"func\":mod_name+'.fibonacci_adder', \"args\":[0, 1, 1000]}))\n",
>>>>>>> 9510a5f3
    "launchpad.add_wf(firework)\n",
    "# rapidfire will keep running Fireworks until there are no ready jobs in the LaunchPad\n",
    "rapidfire(launchpad, FWorker(), strm_lvl=loglvl)"
   ]
  },
  {
   "cell_type": "code",
<<<<<<< HEAD
   "execution_count": 5,
   "metadata": {},
   "outputs": [
    {
     "name": "stdout",
     "output_type": "stream",
     "text": [
      "2018-11-13 10:35:23,795 INFO Created new dir /home/knoop/local/hilde/examples/fireworks/fireworks_tutorial/launcher_2018-11-13-09-35-23-794929\n",
      "2018-11-13 10:35:23,796 INFO Launching Rocket\n",
      "2018-11-13 10:35:23,816 INFO RUNNING fw_id: 2 in directory: /home/knoop/local/hilde/examples/fireworks/fireworks_tutorial/launcher_2018-11-13-09-35-23-794929\n",
      "2018-11-13 10:35:23,824 INFO Task started: PyTask.\n",
      "The current number is 1\n",
      "2018-11-13 10:35:23,825 INFO Task completed: PyTask \n",
      "2018-11-13 10:35:23,837 INFO Rocket finished\n",
      "2018-11-13 10:35:23,840 INFO Created new dir /home/knoop/local/hilde/examples/fireworks/fireworks_tutorial/launcher_2018-11-13-09-35-23-840354\n",
      "2018-11-13 10:35:23,840 INFO Launching Rocket\n",
      "2018-11-13 10:35:23,850 INFO RUNNING fw_id: 3 in directory: /home/knoop/local/hilde/examples/fireworks/fireworks_tutorial/launcher_2018-11-13-09-35-23-840354\n",
      "2018-11-13 10:35:23,854 INFO Task started: PyTask.\n",
      "The current number is 2\n",
      "2018-11-13 10:35:23,854 INFO Task completed: PyTask \n",
      "2018-11-13 10:35:23,864 INFO Rocket finished\n",
      "2018-11-13 10:35:23,866 INFO Created new dir /home/knoop/local/hilde/examples/fireworks/fireworks_tutorial/launcher_2018-11-13-09-35-23-866738\n",
      "2018-11-13 10:35:23,867 INFO Launching Rocket\n",
      "2018-11-13 10:35:23,874 INFO RUNNING fw_id: 4 in directory: /home/knoop/local/hilde/examples/fireworks/fireworks_tutorial/launcher_2018-11-13-09-35-23-866738\n",
      "2018-11-13 10:35:23,877 INFO Task started: PyTask.\n",
      "The current number is 3\n",
      "2018-11-13 10:35:23,878 INFO Task completed: PyTask \n",
      "2018-11-13 10:35:23,887 INFO Rocket finished\n",
      "2018-11-13 10:35:23,889 INFO Created new dir /home/knoop/local/hilde/examples/fireworks/fireworks_tutorial/launcher_2018-11-13-09-35-23-889789\n",
      "2018-11-13 10:35:23,890 INFO Launching Rocket\n",
      "2018-11-13 10:35:23,900 INFO RUNNING fw_id: 5 in directory: /home/knoop/local/hilde/examples/fireworks/fireworks_tutorial/launcher_2018-11-13-09-35-23-889789\n",
      "2018-11-13 10:35:23,903 INFO Task started: PyTask.\n",
      "The current number is 5\n",
      "2018-11-13 10:35:23,904 INFO Task completed: PyTask \n",
      "2018-11-13 10:35:23,915 INFO Rocket finished\n",
      "2018-11-13 10:35:23,918 INFO Created new dir /home/knoop/local/hilde/examples/fireworks/fireworks_tutorial/launcher_2018-11-13-09-35-23-918630\n",
      "2018-11-13 10:35:23,919 INFO Launching Rocket\n",
      "2018-11-13 10:35:23,926 INFO RUNNING fw_id: 6 in directory: /home/knoop/local/hilde/examples/fireworks/fireworks_tutorial/launcher_2018-11-13-09-35-23-918630\n",
      "2018-11-13 10:35:23,931 INFO Task started: PyTask.\n",
      "The current number is 8\n",
      "2018-11-13 10:35:23,932 INFO Task completed: PyTask \n",
      "2018-11-13 10:35:23,940 INFO Rocket finished\n",
      "2018-11-13 10:35:23,942 INFO Created new dir /home/knoop/local/hilde/examples/fireworks/fireworks_tutorial/launcher_2018-11-13-09-35-23-942579\n",
      "2018-11-13 10:35:23,943 INFO Launching Rocket\n",
      "2018-11-13 10:35:23,955 INFO RUNNING fw_id: 7 in directory: /home/knoop/local/hilde/examples/fireworks/fireworks_tutorial/launcher_2018-11-13-09-35-23-942579\n",
      "2018-11-13 10:35:23,958 INFO Task started: PyTask.\n",
      "The current number is 13\n",
      "2018-11-13 10:35:23,959 INFO Task completed: PyTask \n",
      "2018-11-13 10:35:23,970 INFO Rocket finished\n",
      "2018-11-13 10:35:23,972 INFO Created new dir /home/knoop/local/hilde/examples/fireworks/fireworks_tutorial/launcher_2018-11-13-09-35-23-972861\n",
      "2018-11-13 10:35:23,973 INFO Launching Rocket\n",
      "2018-11-13 10:35:23,981 INFO RUNNING fw_id: 8 in directory: /home/knoop/local/hilde/examples/fireworks/fireworks_tutorial/launcher_2018-11-13-09-35-23-972861\n",
      "2018-11-13 10:35:23,986 INFO Task started: PyTask.\n",
      "The current number is 21\n",
      "2018-11-13 10:35:23,987 INFO Task completed: PyTask \n",
      "2018-11-13 10:35:23,994 INFO Rocket finished\n",
      "2018-11-13 10:35:23,998 INFO Created new dir /home/knoop/local/hilde/examples/fireworks/fireworks_tutorial/launcher_2018-11-13-09-35-23-998298\n",
      "2018-11-13 10:35:23,999 INFO Launching Rocket\n",
      "2018-11-13 10:35:24,010 INFO RUNNING fw_id: 9 in directory: /home/knoop/local/hilde/examples/fireworks/fireworks_tutorial/launcher_2018-11-13-09-35-23-998298\n",
      "2018-11-13 10:35:24,014 INFO Task started: PyTask.\n",
      "The current number is 34\n",
      "2018-11-13 10:35:24,014 INFO Task completed: PyTask \n",
      "2018-11-13 10:35:24,027 INFO Rocket finished\n",
      "2018-11-13 10:35:24,029 INFO Created new dir /home/knoop/local/hilde/examples/fireworks/fireworks_tutorial/launcher_2018-11-13-09-35-24-029589\n",
      "2018-11-13 10:35:24,030 INFO Launching Rocket\n",
      "2018-11-13 10:35:24,040 INFO RUNNING fw_id: 10 in directory: /home/knoop/local/hilde/examples/fireworks/fireworks_tutorial/launcher_2018-11-13-09-35-24-029589\n",
      "2018-11-13 10:35:24,043 INFO Task started: PyTask.\n",
      "The current number is 55\n",
      "2018-11-13 10:35:24,044 INFO Task completed: PyTask \n",
      "2018-11-13 10:35:24,055 INFO Rocket finished\n",
      "2018-11-13 10:35:24,058 INFO Created new dir /home/knoop/local/hilde/examples/fireworks/fireworks_tutorial/launcher_2018-11-13-09-35-24-058072\n",
      "2018-11-13 10:35:24,058 INFO Launching Rocket\n",
      "2018-11-13 10:35:24,067 INFO RUNNING fw_id: 11 in directory: /home/knoop/local/hilde/examples/fireworks/fireworks_tutorial/launcher_2018-11-13-09-35-24-058072\n",
      "2018-11-13 10:35:24,071 INFO Task started: PyTask.\n",
      "The current number is 89\n",
      "2018-11-13 10:35:24,072 INFO Task completed: PyTask \n",
      "2018-11-13 10:35:24,082 INFO Rocket finished\n",
      "2018-11-13 10:35:24,084 INFO Created new dir /home/knoop/local/hilde/examples/fireworks/fireworks_tutorial/launcher_2018-11-13-09-35-24-084799\n",
      "2018-11-13 10:35:24,085 INFO Launching Rocket\n",
      "2018-11-13 10:35:24,094 INFO RUNNING fw_id: 12 in directory: /home/knoop/local/hilde/examples/fireworks/fireworks_tutorial/launcher_2018-11-13-09-35-24-084799\n",
      "2018-11-13 10:35:24,097 INFO Task started: PyTask.\n",
      "The current number is 144\n",
      "2018-11-13 10:35:24,098 INFO Task completed: PyTask \n",
      "2018-11-13 10:35:24,110 INFO Rocket finished\n",
      "2018-11-13 10:35:24,112 INFO Created new dir /home/knoop/local/hilde/examples/fireworks/fireworks_tutorial/launcher_2018-11-13-09-35-24-112399\n",
      "2018-11-13 10:35:24,112 INFO Launching Rocket\n",
      "2018-11-13 10:35:24,120 INFO RUNNING fw_id: 13 in directory: /home/knoop/local/hilde/examples/fireworks/fireworks_tutorial/launcher_2018-11-13-09-35-24-112399\n",
      "2018-11-13 10:35:24,124 INFO Task started: PyTask.\n",
      "The current number is 233\n",
      "2018-11-13 10:35:24,125 INFO Task completed: PyTask \n",
      "2018-11-13 10:35:24,138 INFO Rocket finished\n",
      "2018-11-13 10:35:24,142 INFO Created new dir /home/knoop/local/hilde/examples/fireworks/fireworks_tutorial/launcher_2018-11-13-09-35-24-142126\n",
      "2018-11-13 10:35:24,143 INFO Launching Rocket\n",
      "2018-11-13 10:35:24,156 INFO RUNNING fw_id: 14 in directory: /home/knoop/local/hilde/examples/fireworks/fireworks_tutorial/launcher_2018-11-13-09-35-24-142126\n",
      "2018-11-13 10:35:24,160 INFO Task started: PyTask.\n",
      "The current number is 377\n",
      "2018-11-13 10:35:24,161 INFO Task completed: PyTask \n",
      "2018-11-13 10:35:24,171 INFO Rocket finished\n",
      "2018-11-13 10:35:24,173 INFO Created new dir /home/knoop/local/hilde/examples/fireworks/fireworks_tutorial/launcher_2018-11-13-09-35-24-173724\n",
      "2018-11-13 10:35:24,174 INFO Launching Rocket\n",
      "2018-11-13 10:35:24,183 INFO RUNNING fw_id: 15 in directory: /home/knoop/local/hilde/examples/fireworks/fireworks_tutorial/launcher_2018-11-13-09-35-24-173724\n",
      "2018-11-13 10:35:24,186 INFO Task started: PyTask.\n",
      "The current number is 610\n",
      "2018-11-13 10:35:24,186 INFO Task completed: PyTask \n",
      "2018-11-13 10:35:24,196 INFO Rocket finished\n",
      "2018-11-13 10:35:24,198 INFO Created new dir /home/knoop/local/hilde/examples/fireworks/fireworks_tutorial/launcher_2018-11-13-09-35-24-198736\n",
      "2018-11-13 10:35:24,199 INFO Launching Rocket\n",
      "2018-11-13 10:35:24,206 INFO RUNNING fw_id: 16 in directory: /home/knoop/local/hilde/examples/fireworks/fireworks_tutorial/launcher_2018-11-13-09-35-24-198736\n",
      "2018-11-13 10:35:24,210 INFO Task started: PyTask.\n",
      "The current number is 987\n",
      "2018-11-13 10:35:24,212 INFO Task completed: PyTask \n",
      "2018-11-13 10:35:24,221 INFO Rocket finished\n",
      "2018-11-13 10:35:24,223 INFO Created new dir /home/knoop/local/hilde/examples/fireworks/fireworks_tutorial/launcher_2018-11-13-09-35-24-223257\n",
      "2018-11-13 10:35:24,223 INFO Launching Rocket\n",
      "2018-11-13 10:35:24,234 INFO RUNNING fw_id: 17 in directory: /home/knoop/local/hilde/examples/fireworks/fireworks_tutorial/launcher_2018-11-13-09-35-24-223257\n",
      "2018-11-13 10:35:24,237 INFO Task started: PyTask.\n"
     ]
    },
    {
     "name": "stdout",
     "output_type": "stream",
     "text": [
      "The limit was reached, the next number is 1597\n",
      "2018-11-13 10:35:24,237 INFO Task completed: PyTask \n",
      "2018-11-13 10:35:24,245 INFO Rocket finished\n"
     ]
    }
   ],
   "source": [
    "# No appending FWs\n",
    "firework = Firework(\n",
    "    PyTask({\n",
    "        \"func\": mod_name + '.fibonacci_adder', \n",
    "        \"args\":[0, 1, 1000]\n",
    "    }))\n",
    "launchpad.add_wf(firework)\n",
    "rapidfire(launchpad, FWorker(), strm_lvl=loglvl)"
=======
   "execution_count": null,
   "metadata": {},
   "outputs": [],
   "source": [
    "'''How can we use Fireworks for electronic structure calculaions?'''"
>>>>>>> 9510a5f3
   ]
  },
  {
   "cell_type": "code",
   "execution_count": null,
   "metadata": {},
   "outputs": [],
   "source": [
    "# Import modules from ase and fireworks\n",
    "import os\n",
    "import numpy as np\n",
    "\n",
    "from ase.build import bulk\n",
    "from ase.calculators.emt import EMT\n",
    "from ase.db.core import connect\n",
    "\n",
    "from fireworks import Firework, FWorker, LaunchPad, PyTask, FWAction, Workflow\n",
    "from fireworks.core.rocket_launcher import launch_rocket, rapidfire\n",
    "\n",
<<<<<<< HEAD
    "# Minimal hilde inputs\n",
    "from hilde.structure.structure import pAtoms\n",
    "from hilde.helpers.converters import dict2patoms, patoms2dict\n",
=======
    "# Minimal hilde inputs to make dictionary conversion easier\n",
    "from hilde.structure.structure import pAtoms, dict2patoms, patoms2dict\n",
>>>>>>> 9510a5f3
    "from hilde.helpers.hash import hash_atoms\n",
    "\n",
    "mod_name = __name__"
   ]
  },
  {
   "cell_type": "code",
   "execution_count": null,
   "metadata": {},
   "outputs": [],
   "source": [
    "# Define a single point calculation calculate wrapper\n",
    "def calculate(atoms_dict):\n",
    "    at = dict2patoms(atoms_dict)\n",
    "    at.calc.calculate(at, properties=['forces'])\n",
    "    # update_spec modifies the spec of the current Firework's children to include new information with\n",
    "    # the new/updated spec keys set to the keys in the dict\n",
    "    return FWAction(update_spec={\"calc_atoms\": patoms2dict(at)})"
   ]
  },
  {
   "cell_type": "code",
   "execution_count": null,
   "metadata": {},
   "outputs": [],
   "source": [
<<<<<<< HEAD
    "def calc_to_db(db_path, atoms_dict):\n",
    "    db = connect(db_path)\n",
    "    at = dict2patoms(atoms_dict)\n",
    "    at.calc.atoms = at\n",
    "    atoms_hash, calc_hash = hash_atoms(at)\n",
    "    selection = [(\"atoms_hash\", \"=\", atoms_hash), (\"calc_hash\", \"=\", calc_hash)]\n",
    "    try:\n",
    "        rows = list(db.select(selection=selection))\n",
    "        if not rows:\n",
    "            raise KeyError()\n",
    "        for row in rows:\n",
    "            db.update(row.id, at, atoms_hash=atoms_hash, calc_hash=calc_hash)\n",
    "    except KeyError:\n",
    "        db.write(at, atoms_hash=atoms_hash, calc_hash=calc_hash)\n",
    "    return FWAction()"
   ]
  },
  {
   "cell_type": "code",
   "execution_count": 9,
   "metadata": {},
   "outputs": [
    {
     "name": "stdout",
     "output_type": "stream",
     "text": [
      "database: /home/knoop/local/hilde/examples/fireworks/fireworks_tutorial/test.db\n"
     ]
    }
   ],
   "source": [
    "# Initialize Structure\n",
    "db_path = (os.getcwd() + '/test.db')\n",
    "print(f'database: {db_path}')\n",
    "\n",
=======
    "# Intialize Structures\n",
>>>>>>> 9510a5f3
    "ni = pAtoms(bulk('Ni', cubic=True))\n",
    "ni.set_calculator(EMT())\n",
    "ni_dict = patoms2dict(ni)\n",
    "\n",
    "ni_hash, calc_hash = hash_atoms(ni)"
   ]
  },
  {
   "cell_type": "code",
   "execution_count": null,
   "metadata": {},
   "outputs": [],
   "source": [
    "# To pass things to Fireworks they need to be in json string form or an object that can be easily\n",
    "# converted to a json string (like a dict)\n",
    "# Function are passed by their module_name.file_name\n",
    "ft_calc = PyTask({\"func\": mod_name+\".calculate\", \"args\": [ni_dict]})"
   ]
  },
  {
   "cell_type": "code",
   "execution_count": null,
   "metadata": {},
<<<<<<< HEAD
   "outputs": [
    {
     "name": "stdout",
     "output_type": "stream",
     "text": [
      "2018-11-13 10:35:24,580 INFO Launching Rocket\n",
      "2018-11-13 10:35:24,589 INFO RUNNING fw_id: 1 in directory: /home/knoop/local/hilde/examples/fireworks/fireworks_tutorial\n",
      "2018-11-13 10:35:24,593 INFO Task started: PyTask.\n",
      "2018-11-13 10:35:24,623 INFO Task completed: PyTask \n",
      "2018-11-13 10:35:24,626 INFO Task started: PyTask.\n",
      "2018-11-13 10:35:24,677 INFO Task completed: PyTask \n",
      "2018-11-13 10:35:24,693 INFO Rocket finished\n"
     ]
    },
    {
     "data": {
      "text/plain": [
       "True"
      ]
     },
     "execution_count": 11,
     "metadata": {},
     "output_type": "execute_result"
    }
   ],
=======
   "outputs": [],
>>>>>>> 9510a5f3
   "source": [
    "# Add a firework with the task to define a job\n",
    "wf = Workflow([Firework([ft_calc])])\n",
    "launchpad = LaunchPad()\n",
    "launchpad.add_wf(wf)\n",
    "# launch_rocket computes a single Firework\n",
    "launch_rocket(launchpad, strm_lvl=loglvl)"
   ]
  },
  {
   "cell_type": "code",
   "execution_count": null,
   "metadata": {},
   "outputs": [],
   "source": [
    "# Once something is inside Fireworks it can only be accessed through it's database or a database/file\n",
    "# the user specified inside the tasks\n",
    "# Getting the results from FireWorks\n",
    "fw_spec = launchpad.get_fw_dict_by_id(wf.root_fw_ids[0])\n",
    "forces = fw_spec['launches'][0]['action']['update_spec']['calc_atoms']['forces']\n",
    "print(f\"Atomic forces are:\\n{np.array(forces)}\")"
   ]
  },
  {
   "cell_type": "code",
   "execution_count": null,
   "metadata": {},
   "outputs": [],
   "source": [
    "# Define a function that will add a new structure calculated within Fireworks to an ase databse\n",
    "def calc_to_db(db_path, atoms_dict):\n",
    "    db = connect(db_path)\n",
    "    at = dict2patoms(atoms_dict)\n",
    "    at.calc.atoms = at\n",
    "    atoms_hash, calc_hash = hash_atoms(at)\n",
    "    selection = [(\"atoms_hash\", \"=\", atoms_hash), (\"calc_hash\", \"=\", calc_hash)]\n",
    "    # Try to update the database if the material is already present, if not add it to the database\n",
    "    try:\n",
    "        rows = list(db.select(selection=selection))\n",
    "        if not rows:\n",
    "            raise KeyError()\n",
    "        for row in rows:\n",
    "            db.update(row.id, at, atoms_hash=atoms_hash, calc_hash=calc_hash)\n",
    "    except KeyError:\n",
    "        db.write(at, atoms_hash=atoms_hash, calc_hash=calc_hash)\n",
    "    return FWAction()"
   ]
  },
  {
   "cell_type": "code",
   "execution_count": null,
   "metadata": {},
   "outputs": [
    {
     "name": "stdout",
     "output_type": "stream",
     "text": [
      "2018-11-13 10:35:24,752 INFO Created new dir /home/knoop/local/hilde/examples/fireworks/fireworks_tutorial/launcher_2018-11-13-09-35-24-752037\n",
      "2018-11-13 10:35:24,753 INFO Launching Rocket\n",
      "2018-11-13 10:35:24,773 INFO RUNNING fw_id: 3 in directory: /home/knoop/local/hilde/examples/fireworks/fireworks_tutorial/launcher_2018-11-13-09-35-24-752037\n",
      "2018-11-13 10:35:24,778 INFO Task started: PyTask.\n",
      "2018-11-13 10:35:24,805 INFO Task completed: PyTask \n",
      "2018-11-13 10:35:24,816 INFO Rocket finished\n",
      "2018-11-13 10:35:24,819 INFO Created new dir /home/knoop/local/hilde/examples/fireworks/fireworks_tutorial/launcher_2018-11-13-09-35-24-819367\n",
      "2018-11-13 10:35:24,820 INFO Launching Rocket\n",
      "2018-11-13 10:35:24,828 INFO RUNNING fw_id: 2 in directory: /home/knoop/local/hilde/examples/fireworks/fireworks_tutorial/launcher_2018-11-13-09-35-24-819367\n",
      "2018-11-13 10:35:24,832 INFO Task started: PyTask.\n",
      "2018-11-13 10:35:24,862 INFO Task completed: PyTask \n",
      "2018-11-13 10:35:24,869 INFO Rocket finished\n"
     ]
    }
   ],
   "source": [
    "# Set up database\n",
    "db_path = (os.getcwd() + '/test.db')\n",
    "print(f'database: {db_path}')\n",
    "# Set up a Workflow where each FireTask has its own Firework\n",
    "fw_calc = Firework(PyTask({\"func\": mod_name+\".calculate\", \"args\": [ni_dict]}))\n",
    "# Args and Inputs are broken up into two objects (Can be up to three) \n",
    "#     args: Positional arguments that are given to Fireworks from outside its current spec\n",
    "#     inputs: Postiional arguments that are given to Fireworks from inside its current spec\n",
    "#             pased as a string to the spec key\n",
    "#     kwargs: dict describing keyword arguments taken from outside current spec (none in this example)\n",
    "#     Function call fxn_name(args, inputs, kwargs)\n",
    "fw_to_db = Firework(PyTask({\"func\":mod_name+\".calc_to_db\", \"args\":[db_path], \"inputs\":[\"calc_atoms\"]}))\n",
    "# Workflows defined by list of Fireworks, and a dict describing the links between each Firework\n",
    "wf = Workflow([fw_calc, fw_to_db], {fw_calc:[fw_to_db]})\n",
    "launchpad.add_wf(wf)\n",
    "# Launch 2 rockets to complete the workflow\n",
    "rapidfire(launchpad, nlaunches=2, strm_lvl=loglvl)"
   ]
  },
  {
   "cell_type": "code",
   "execution_count": null,
   "metadata": {},
   "outputs": [],
   "source": [
    "# See the results with the database access\n",
    "db = connect(db_path)\n",
    "at = db.get_atoms(calc_hash=calc_hash, atoms_hash=ni_hash, attach_calculator=True)\n",
    "row = list(db.select(selection=[(\"atoms_hash\", \"=\", ni_hash)], columns=[\"forces\"]))[0]\n",
    "print(f\"Atomic forces from the new atoms are: \\n{at.get_forces()}\")\n",
    "print(f\"Atomic forces from the row is: \\n{row.forces}\")"
   ]
  },
  {
   "cell_type": "code",
   "execution_count": null,
   "metadata": {},
   "outputs": [],
   "source": [
    "'''Building up a Workflow for phonon calculations'''"
   ]
  },
  {
   "cell_type": "code",
   "execution_count": null,
   "metadata": {},
   "outputs": [],
   "source": [
    "# Import modules from ase and fireworks\n",
    "import os\n",
    "import numpy as np\n",
    "\n",
    "from ase.build import bulk\n",
    "from ase.calculators.emt import EMT\n",
    "\n",
    "from fireworks import Firework, FWorker, LaunchPad, PyTask, FWAction, Workflow\n",
    "from fireworks.core.rocket_launcher import launch_rocket, rapidfire\n",
    "\n",
    "# Minimal hilde inputs to make dictionary conversion easier\n",
    "from hilde.structure.structure import pAtoms, dict2patoms, patoms2dict\n",
    "from hilde.helpers.hash import hash_atoms\n",
    "\n",
    "# Modified ASE database for phonon calculations\n",
    "from hilde.phonon_db.row import phonon_to_dict, PhononRow\n",
    "from hilde.phonon_db.phonon_db import connect as connect_ph\n",
    "\n",
    "from phonopy import Phonopy\n",
    "from phonopy.structure.atoms import PhonopyAtoms\n",
<<<<<<< HEAD
    "from hilde.phonon_db.row import phonon2dict, PhononRow\n",
    "from hilde.phonon_db.phonon_db import connect as connect_ph\n",
    "\n",
=======
    "\n",
    "mod_name = __name__"
   ]
  },
  {
   "cell_type": "code",
   "execution_count": null,
   "metadata": {},
   "outputs": [],
   "source": [
    "# Utility function to convert from ASE atoms to Phonopy Atoms\n",
>>>>>>> 9510a5f3
    "def to_phonopy_atoms(atoms):\n",
    "    phonopy_atoms = PhonopyAtoms(\n",
    "        symbols=atoms.get_chemical_symbols(),\n",
    "        cell=atoms.get_cell(),\n",
    "        masses=atoms.get_masses(),\n",
    "        positions=atoms.get_positions(wrap=True),\n",
    "    )\n",
    "    return phonopy_atoms"
   ]
  },
  {
   "cell_type": "code",
   "execution_count": null,
   "metadata": {},
   "outputs": [],
   "source": [
    "# Define calculate with a mod_spec instead of update_spec\n",
    "# mod_spec allows for appending items to the end of lists\n",
    "def calculate(atoms_dict):\n",
    "    print(\"Single point calculation\")\n",
    "    at = dict2patoms(atoms_dict)\n",
    "    at.calc.calculate(at, properties=['forces'])\n",
    "    # mod_spec allows the user to add elements at the end of a list stored inside the spec\n",
    "    # with key defined by the input dict (\"calc_forces\" in this key)\n",
    "    return FWAction(mod_spec=[{'_push': {\"calc_forces\": patoms2dict(at)}}])"
   ]
  },
  {
   "cell_type": "code",
   "execution_count": null,
   "metadata": {},
   "outputs": [],
   "source": [
    "# Function to setup multiple calculate Fireworks\n",
    "def calculate_multiple(atom_dicts):\n",
    "    print(\"Appending calculations to the workflow\")\n",
    "    firework_detours = []\n",
    "    for i, cell in enumerate(atom_dicts):\n",
    "        task = PyTask({\"func\": mod_name+\".calculate\",\n",
    "                       \"args\": [cell]})\n",
    "        firework_detours.append(Firework(task, name=f\"calc_{i}\"))\n",
    "    # detours appends the new Fireworks as the children of the current one and moves the\n",
    "    # previous children of the Firework to be the children of the new Fireworks\n",
    "    return FWAction(detours=firework_detours)"
   ]
  },
  {
   "cell_type": "code",
   "execution_count": null,
   "metadata": {},
   "outputs": [],
   "source": [
    "# Function to calculate the force constants from the Fireworks spec\n",
    "def get_fcs(phonon_dict, atoms_ideal, calc_atoms):\n",
    "    print(\"Getting the force constants\")\n",
    "    atoms = dict2patoms(atoms_ideal)\n",
    "    disp_cells = [dict2patoms(ca) for ca in calc_atoms]\n",
    "    # Sort the database list as there is no gaurentee that the calculations will finish in order\n",
    "    disp_cells = sorted(disp_cells, key=lambda x: x.info['disp_num'])\n",
    "    phonon = PhononRow(phonon_dict).to_phonon()\n",
    "    phonon.generate_displacements(distance=0.01)\n",
    "    phonon.set_forces([cell.get_forces() for cell in disp_cells])\n",
    "    phonon.produce_force_constants()\n",
    "    return FWAction(update_spec={\"phonon_dict\": phonon_to_dict(phonon)})\n"
   ]
  },
  {
   "cell_type": "code",
   "execution_count": null,
   "metadata": {},
   "outputs": [],
   "source": [
    "# Redefine the databse addition function to work with phonopy objects\n",
    "def calc_to_db(db_path, sc_dict, phonon_dict):\n",
    "    print(\"Adding results to the database\")\n",
    "    db = connect_ph(db_path)\n",
    "    at = dict2patoms(sc_dict)\n",
    "    at.calc.atoms = at\n",
    "    atoms_hash, calc_hash = hash_atoms(at)\n",
    "    selection = [(\"atoms_hash\", \"=\", atoms_hash), \n",
    "                 (\"calc_hash\", \"=\", calc_hash), \n",
    "                 (\"sc_matrix_2\", \"=\", phonon_dict[\"sc_matrix_2\"])]\n",
    "    try:\n",
    "        rows = list(db.select(selection=selection))\n",
    "        if not rows:\n",
    "            raise KeyError()\n",
    "        for row in rows:\n",
    "            db.update(row.id, phonon_dict, atoms_hash=atoms_hash, calc_hash=calc_hash)\n",
    "    except KeyError:\n",
    "        db.write(phonon_dict, atoms_hash=atoms_hash, calc_hash=calc_hash)\n",
    "    return FWAction()"
   ]
  },
  {
   "cell_type": "code",
   "execution_count": null,
   "metadata": {},
   "outputs": [],
   "source": [
    "#Initialize structures\n",
    "smatrix = np.array([3, 0, 0, 0, 3, 0, 0, 0, 3]).reshape(3,3)\n",
    "db_path = os.getcwd() + \"test_ph.db\"\n",
    "\n",
    "# Intialize Structures\n",
    "al = pAtoms(bulk('Al', 'fcc'))\n",
    "al.set_calculator(EMT())\n",
    "al_dict = patoms2dict(al)\n",
    "al_hash, calc_hash = hash_atoms(al)\n",
    "\n",
    "ph_atoms = to_phonopy_atoms(al)\n",
    "\n",
    "phonon = Phonopy(ph_atoms, supercell_matrix=smatrix, symprec=1e-5, is_symmetry=True, factor=15.633302)\n",
    "phonon_dict = phonon_to_dict(phonon)\n",
    "pc_dict = patoms2dict(al)\n",
    "phonon.generate_displacements(distance=0.01)\n",
    "scs = phonon.get_supercells_with_displacements()\n",
    "sc_dicts = []\n",
    "for i, sc in enumerate(scs):\n",
    "    scs[i] = pAtoms(phonopy_atoms=sc)\n",
    "    scs[i].info['disp_num'] = i\n",
    "    scs[i].calc = al.calc\n",
    "    sc_dicts.append(patoms2dict(scs[i]))"
   ]
  },
  {
   "cell_type": "code",
   "execution_count": null,
   "metadata": {},
   "outputs": [],
   "source": [
    "# Create Firetasks for each part of the calculation\n",
    "ft_initialize = PyTask({\"func\": mod_name + \".calculate_multiple\", \"args\":[sc_dicts]})\n",
    "ft_get_fc = PyTask({\"func\": mod_name + \".get_fcs\", \"args\":[phonon_dict, pc_dict], \"inputs\":[\"calc_forces\"]})\n",
    "ft_calc_to_db = PyTask({\"func\": mod_name + \".calc_to_db\", \"args\":[db_path, pc_dict], \"inputs\":[\"phonon_dict\"]})"
   ]
  },
  {
   "cell_type": "code",
   "execution_count": null,
   "metadata": {},
   "outputs": [
    {
     "name": "stdout",
     "output_type": "stream",
     "text": [
      "2018-11-13 10:35:25,324 INFO Created new dir /home/knoop/local/hilde/examples/fireworks/fireworks_tutorial/launcher_2018-11-13-09-35-25-324373\n",
      "2018-11-13 10:35:25,325 INFO Launching Rocket\n",
      "2018-11-13 10:35:25,335 INFO RUNNING fw_id: 6 in directory: /home/knoop/local/hilde/examples/fireworks/fireworks_tutorial/launcher_2018-11-13-09-35-25-324373\n",
      "2018-11-13 10:35:25,340 INFO Task started: PyTask.\n",
      "2018-11-13 10:35:25,341 INFO Task completed: PyTask \n",
      "2018-11-13 10:35:25,360 INFO Rocket finished\n",
      "2018-11-13 10:35:25,364 INFO Created new dir /home/knoop/local/hilde/examples/fireworks/fireworks_tutorial/launcher_2018-11-13-09-35-25-364235\n",
      "2018-11-13 10:35:25,364 INFO Launching Rocket\n",
      "2018-11-13 10:35:25,374 INFO RUNNING fw_id: 7 in directory: /home/knoop/local/hilde/examples/fireworks/fireworks_tutorial/launcher_2018-11-13-09-35-25-364235\n",
      "2018-11-13 10:35:25,380 INFO Task started: PyTask.\n",
      "2018-11-13 10:35:25,544 INFO Task completed: PyTask \n",
      "2018-11-13 10:35:25,569 INFO Rocket finished\n",
      "2018-11-13 10:35:25,572 INFO Created new dir /home/knoop/local/hilde/examples/fireworks/fireworks_tutorial/launcher_2018-11-13-09-35-25-572728\n",
      "2018-11-13 10:35:25,573 INFO Launching Rocket\n",
      "2018-11-13 10:35:25,588 INFO RUNNING fw_id: 5 in directory: /home/knoop/local/hilde/examples/fireworks/fireworks_tutorial/launcher_2018-11-13-09-35-25-572728\n",
      "2018-11-13 10:35:25,597 INFO Task started: PyTask.\n",
      "2018-11-13 10:35:26,689 INFO Task completed: PyTask \n",
      "2018-11-13 10:35:28,042 INFO Rocket finished\n",
      "2018-11-13 10:35:28,206 INFO Created new dir /home/knoop/local/hilde/examples/fireworks/fireworks_tutorial/launcher_2018-11-13-09-35-28-205948\n",
      "2018-11-13 10:35:28,206 INFO Launching Rocket\n",
      "2018-11-13 10:35:28,846 INFO RUNNING fw_id: 4 in directory: /home/knoop/local/hilde/examples/fireworks/fireworks_tutorial/launcher_2018-11-13-09-35-28-205948\n",
      "2018-11-13 10:35:29,140 INFO Task started: PyTask.\n",
      "2018-11-13 10:35:29,190 INFO Task completed: PyTask \n",
      "2018-11-13 10:35:29,531 INFO Rocket finished\n"
     ]
    }
   ],
   "source": [
    "# Initialize the Fireworks\n",
    "fw_initialize = Firework(ft_initialize)\n",
    "fw_get_fc = Firework(ft_get_fc)\n",
    "fw_calc_to_db = Firework(ft_calc_to_db)\n",
    "# Note there is no need to define links for the Force evaluation calculations\n",
    "wf = Workflow([fw_initialize, fw_get_fc, fw_calc_to_db], {fw_initialize:[fw_get_fc], fw_get_fc: [fw_calc_to_db]})"
   ]
  },
  {
   "cell_type": "code",
   "execution_count": null,
   "metadata": {},
   "outputs": [],
   "source": [
    "launchpad = LaunchPad()\n",
    "launchpad.reset('', require_password=False)\n",
    "launchpad.add_wf(wf)\n",
    "# nlaunches=0 means keep running Fireworks until none are needed\n",
    "rapidfire(launchpad, nlaunches=0, strm_lvl=\"CRITICAL\")"
   ]
  },
  {
   "cell_type": "code",
   "execution_count": null,
   "metadata": {},
   "outputs": [],
   "source": [
    "#Access the database to check the results\n",
    "db = connect_ph(db_path)\n",
    "row = list(db.select(selection=[(\"atoms_hash\", \"=\", al_hash), \n",
    "                                (\"sc_matrix_2\", \"=\", list(smatrix.flatten()))], \n",
    "                     columns=[\"fc_2\"]))[0]\n",
    "print(f\"The force constants are:\\n{row.get('fc_2')}\")"
   ]
  },
  {
   "cell_type": "code",
   "execution_count": null,
   "metadata": {},
   "outputs": [],
   "source": []
  }
 ],
 "metadata": {
  "kernelspec": {
   "display_name": "Python 3",
   "language": "python",
   "name": "python3"
  },
  "language_info": {
   "codemirror_mode": {
    "name": "ipython",
    "version": 3
   },
   "file_extension": ".py",
   "mimetype": "text/x-python",
   "name": "python",
   "nbconvert_exporter": "python",
   "pygments_lexer": "ipython3",
   "version": "3.7.0"
  }
 },
 "nbformat": 4,
 "nbformat_minor": 2
}<|MERGE_RESOLUTION|>--- conflicted
+++ resolved
@@ -15,20 +15,6 @@
    "metadata": {},
    "outputs": [],
    "source": [
-<<<<<<< HEAD
-    "mod_name = __name__\n",
-    "def fibonacci_adder(num1, num2, stop_point=0):\n",
-    "    if num1 + num2 < stop_point:\n",
-    "        new_fw = Firework(\n",
-    "            PyTask({\n",
-    "                'func': mod_name + '.fibonacci_adder', \n",
-    "                'args': [num2, num1 + num2, stop_point]\n",
-    "            }))\n",
-    "        print(f\"The current number is {num1+num2}\")\n",
-    "        return FWAction(additions=new_fw)\n",
-    "    else:\n",
-    "        print(f\"The limit was reached, the next number is {num1+num2}\")"
-=======
     "'''How FireWorks performs calculations'''\n",
     "from fireworks import Firework, FWorker, LaunchPad\n",
     "from fireworks.core.rocket_launcher import launch_rocket\n",
@@ -46,7 +32,6 @@
     "# store workflow and launch it locally\n",
     "launchpad.add_wf(firework)\n",
     "launch_rocket(launchpad, FWorker(), strm_lvl=loglvl)"
->>>>>>> 9510a5f3
    ]
   },
   {
@@ -99,28 +84,6 @@
    "cell_type": "code",
    "execution_count": null,
    "metadata": {},
-<<<<<<< HEAD
-   "outputs": [
-    {
-     "name": "stdout",
-     "output_type": "stream",
-     "text": [
-      "2018-11-13 10:35:23,610 INFO RUNNING fw_id: 1 in directory: /home/knoop/local/hilde/examples/fireworks/fireworks_tutorial/launcher_2018-11-13-09-35-23-604200\n",
-      "2018-11-13 10:35:23,614 INFO Task started: PyTask.\n",
-      "The limit was reached, the next number is 1\n",
-      "2018-11-13 10:35:23,615 INFO Task completed: PyTask \n",
-      "2018-11-13 10:35:23,621 INFO Rocket finished\n"
-     ]
-    }
-   ],
-   "source": [
-    "# No appending FWs\n",
-    "firework = Firework(\n",
-    "    PyTask({\n",
-    "        \"func\": mod_name + '.fibonacci_adder', \n",
-    "        \"args\":[0, 1, 0]\n",
-    "    }))\n",
-=======
    "outputs": [],
    "source": [
     "'''Defining a dynamic Workflow with PyTasks'''\n",
@@ -143,7 +106,6 @@
     "\n",
     "launchpad = LaunchPad(strm_lvl=loglvl, port=27018)\n",
     "firework = Firework(PyTask({\"func\":mod_name+'.fibonacci_adder', \"args\":[0, 1, 1000]}))\n",
->>>>>>> 9510a5f3
     "launchpad.add_wf(firework)\n",
     "# rapidfire will keep running Fireworks until there are no ready jobs in the LaunchPad\n",
     "rapidfire(launchpad, FWorker(), strm_lvl=loglvl)"
@@ -151,151 +113,11 @@
   },
   {
    "cell_type": "code",
-<<<<<<< HEAD
-   "execution_count": 5,
-   "metadata": {},
-   "outputs": [
-    {
-     "name": "stdout",
-     "output_type": "stream",
-     "text": [
-      "2018-11-13 10:35:23,795 INFO Created new dir /home/knoop/local/hilde/examples/fireworks/fireworks_tutorial/launcher_2018-11-13-09-35-23-794929\n",
-      "2018-11-13 10:35:23,796 INFO Launching Rocket\n",
-      "2018-11-13 10:35:23,816 INFO RUNNING fw_id: 2 in directory: /home/knoop/local/hilde/examples/fireworks/fireworks_tutorial/launcher_2018-11-13-09-35-23-794929\n",
-      "2018-11-13 10:35:23,824 INFO Task started: PyTask.\n",
-      "The current number is 1\n",
-      "2018-11-13 10:35:23,825 INFO Task completed: PyTask \n",
-      "2018-11-13 10:35:23,837 INFO Rocket finished\n",
-      "2018-11-13 10:35:23,840 INFO Created new dir /home/knoop/local/hilde/examples/fireworks/fireworks_tutorial/launcher_2018-11-13-09-35-23-840354\n",
-      "2018-11-13 10:35:23,840 INFO Launching Rocket\n",
-      "2018-11-13 10:35:23,850 INFO RUNNING fw_id: 3 in directory: /home/knoop/local/hilde/examples/fireworks/fireworks_tutorial/launcher_2018-11-13-09-35-23-840354\n",
-      "2018-11-13 10:35:23,854 INFO Task started: PyTask.\n",
-      "The current number is 2\n",
-      "2018-11-13 10:35:23,854 INFO Task completed: PyTask \n",
-      "2018-11-13 10:35:23,864 INFO Rocket finished\n",
-      "2018-11-13 10:35:23,866 INFO Created new dir /home/knoop/local/hilde/examples/fireworks/fireworks_tutorial/launcher_2018-11-13-09-35-23-866738\n",
-      "2018-11-13 10:35:23,867 INFO Launching Rocket\n",
-      "2018-11-13 10:35:23,874 INFO RUNNING fw_id: 4 in directory: /home/knoop/local/hilde/examples/fireworks/fireworks_tutorial/launcher_2018-11-13-09-35-23-866738\n",
-      "2018-11-13 10:35:23,877 INFO Task started: PyTask.\n",
-      "The current number is 3\n",
-      "2018-11-13 10:35:23,878 INFO Task completed: PyTask \n",
-      "2018-11-13 10:35:23,887 INFO Rocket finished\n",
-      "2018-11-13 10:35:23,889 INFO Created new dir /home/knoop/local/hilde/examples/fireworks/fireworks_tutorial/launcher_2018-11-13-09-35-23-889789\n",
-      "2018-11-13 10:35:23,890 INFO Launching Rocket\n",
-      "2018-11-13 10:35:23,900 INFO RUNNING fw_id: 5 in directory: /home/knoop/local/hilde/examples/fireworks/fireworks_tutorial/launcher_2018-11-13-09-35-23-889789\n",
-      "2018-11-13 10:35:23,903 INFO Task started: PyTask.\n",
-      "The current number is 5\n",
-      "2018-11-13 10:35:23,904 INFO Task completed: PyTask \n",
-      "2018-11-13 10:35:23,915 INFO Rocket finished\n",
-      "2018-11-13 10:35:23,918 INFO Created new dir /home/knoop/local/hilde/examples/fireworks/fireworks_tutorial/launcher_2018-11-13-09-35-23-918630\n",
-      "2018-11-13 10:35:23,919 INFO Launching Rocket\n",
-      "2018-11-13 10:35:23,926 INFO RUNNING fw_id: 6 in directory: /home/knoop/local/hilde/examples/fireworks/fireworks_tutorial/launcher_2018-11-13-09-35-23-918630\n",
-      "2018-11-13 10:35:23,931 INFO Task started: PyTask.\n",
-      "The current number is 8\n",
-      "2018-11-13 10:35:23,932 INFO Task completed: PyTask \n",
-      "2018-11-13 10:35:23,940 INFO Rocket finished\n",
-      "2018-11-13 10:35:23,942 INFO Created new dir /home/knoop/local/hilde/examples/fireworks/fireworks_tutorial/launcher_2018-11-13-09-35-23-942579\n",
-      "2018-11-13 10:35:23,943 INFO Launching Rocket\n",
-      "2018-11-13 10:35:23,955 INFO RUNNING fw_id: 7 in directory: /home/knoop/local/hilde/examples/fireworks/fireworks_tutorial/launcher_2018-11-13-09-35-23-942579\n",
-      "2018-11-13 10:35:23,958 INFO Task started: PyTask.\n",
-      "The current number is 13\n",
-      "2018-11-13 10:35:23,959 INFO Task completed: PyTask \n",
-      "2018-11-13 10:35:23,970 INFO Rocket finished\n",
-      "2018-11-13 10:35:23,972 INFO Created new dir /home/knoop/local/hilde/examples/fireworks/fireworks_tutorial/launcher_2018-11-13-09-35-23-972861\n",
-      "2018-11-13 10:35:23,973 INFO Launching Rocket\n",
-      "2018-11-13 10:35:23,981 INFO RUNNING fw_id: 8 in directory: /home/knoop/local/hilde/examples/fireworks/fireworks_tutorial/launcher_2018-11-13-09-35-23-972861\n",
-      "2018-11-13 10:35:23,986 INFO Task started: PyTask.\n",
-      "The current number is 21\n",
-      "2018-11-13 10:35:23,987 INFO Task completed: PyTask \n",
-      "2018-11-13 10:35:23,994 INFO Rocket finished\n",
-      "2018-11-13 10:35:23,998 INFO Created new dir /home/knoop/local/hilde/examples/fireworks/fireworks_tutorial/launcher_2018-11-13-09-35-23-998298\n",
-      "2018-11-13 10:35:23,999 INFO Launching Rocket\n",
-      "2018-11-13 10:35:24,010 INFO RUNNING fw_id: 9 in directory: /home/knoop/local/hilde/examples/fireworks/fireworks_tutorial/launcher_2018-11-13-09-35-23-998298\n",
-      "2018-11-13 10:35:24,014 INFO Task started: PyTask.\n",
-      "The current number is 34\n",
-      "2018-11-13 10:35:24,014 INFO Task completed: PyTask \n",
-      "2018-11-13 10:35:24,027 INFO Rocket finished\n",
-      "2018-11-13 10:35:24,029 INFO Created new dir /home/knoop/local/hilde/examples/fireworks/fireworks_tutorial/launcher_2018-11-13-09-35-24-029589\n",
-      "2018-11-13 10:35:24,030 INFO Launching Rocket\n",
-      "2018-11-13 10:35:24,040 INFO RUNNING fw_id: 10 in directory: /home/knoop/local/hilde/examples/fireworks/fireworks_tutorial/launcher_2018-11-13-09-35-24-029589\n",
-      "2018-11-13 10:35:24,043 INFO Task started: PyTask.\n",
-      "The current number is 55\n",
-      "2018-11-13 10:35:24,044 INFO Task completed: PyTask \n",
-      "2018-11-13 10:35:24,055 INFO Rocket finished\n",
-      "2018-11-13 10:35:24,058 INFO Created new dir /home/knoop/local/hilde/examples/fireworks/fireworks_tutorial/launcher_2018-11-13-09-35-24-058072\n",
-      "2018-11-13 10:35:24,058 INFO Launching Rocket\n",
-      "2018-11-13 10:35:24,067 INFO RUNNING fw_id: 11 in directory: /home/knoop/local/hilde/examples/fireworks/fireworks_tutorial/launcher_2018-11-13-09-35-24-058072\n",
-      "2018-11-13 10:35:24,071 INFO Task started: PyTask.\n",
-      "The current number is 89\n",
-      "2018-11-13 10:35:24,072 INFO Task completed: PyTask \n",
-      "2018-11-13 10:35:24,082 INFO Rocket finished\n",
-      "2018-11-13 10:35:24,084 INFO Created new dir /home/knoop/local/hilde/examples/fireworks/fireworks_tutorial/launcher_2018-11-13-09-35-24-084799\n",
-      "2018-11-13 10:35:24,085 INFO Launching Rocket\n",
-      "2018-11-13 10:35:24,094 INFO RUNNING fw_id: 12 in directory: /home/knoop/local/hilde/examples/fireworks/fireworks_tutorial/launcher_2018-11-13-09-35-24-084799\n",
-      "2018-11-13 10:35:24,097 INFO Task started: PyTask.\n",
-      "The current number is 144\n",
-      "2018-11-13 10:35:24,098 INFO Task completed: PyTask \n",
-      "2018-11-13 10:35:24,110 INFO Rocket finished\n",
-      "2018-11-13 10:35:24,112 INFO Created new dir /home/knoop/local/hilde/examples/fireworks/fireworks_tutorial/launcher_2018-11-13-09-35-24-112399\n",
-      "2018-11-13 10:35:24,112 INFO Launching Rocket\n",
-      "2018-11-13 10:35:24,120 INFO RUNNING fw_id: 13 in directory: /home/knoop/local/hilde/examples/fireworks/fireworks_tutorial/launcher_2018-11-13-09-35-24-112399\n",
-      "2018-11-13 10:35:24,124 INFO Task started: PyTask.\n",
-      "The current number is 233\n",
-      "2018-11-13 10:35:24,125 INFO Task completed: PyTask \n",
-      "2018-11-13 10:35:24,138 INFO Rocket finished\n",
-      "2018-11-13 10:35:24,142 INFO Created new dir /home/knoop/local/hilde/examples/fireworks/fireworks_tutorial/launcher_2018-11-13-09-35-24-142126\n",
-      "2018-11-13 10:35:24,143 INFO Launching Rocket\n",
-      "2018-11-13 10:35:24,156 INFO RUNNING fw_id: 14 in directory: /home/knoop/local/hilde/examples/fireworks/fireworks_tutorial/launcher_2018-11-13-09-35-24-142126\n",
-      "2018-11-13 10:35:24,160 INFO Task started: PyTask.\n",
-      "The current number is 377\n",
-      "2018-11-13 10:35:24,161 INFO Task completed: PyTask \n",
-      "2018-11-13 10:35:24,171 INFO Rocket finished\n",
-      "2018-11-13 10:35:24,173 INFO Created new dir /home/knoop/local/hilde/examples/fireworks/fireworks_tutorial/launcher_2018-11-13-09-35-24-173724\n",
-      "2018-11-13 10:35:24,174 INFO Launching Rocket\n",
-      "2018-11-13 10:35:24,183 INFO RUNNING fw_id: 15 in directory: /home/knoop/local/hilde/examples/fireworks/fireworks_tutorial/launcher_2018-11-13-09-35-24-173724\n",
-      "2018-11-13 10:35:24,186 INFO Task started: PyTask.\n",
-      "The current number is 610\n",
-      "2018-11-13 10:35:24,186 INFO Task completed: PyTask \n",
-      "2018-11-13 10:35:24,196 INFO Rocket finished\n",
-      "2018-11-13 10:35:24,198 INFO Created new dir /home/knoop/local/hilde/examples/fireworks/fireworks_tutorial/launcher_2018-11-13-09-35-24-198736\n",
-      "2018-11-13 10:35:24,199 INFO Launching Rocket\n",
-      "2018-11-13 10:35:24,206 INFO RUNNING fw_id: 16 in directory: /home/knoop/local/hilde/examples/fireworks/fireworks_tutorial/launcher_2018-11-13-09-35-24-198736\n",
-      "2018-11-13 10:35:24,210 INFO Task started: PyTask.\n",
-      "The current number is 987\n",
-      "2018-11-13 10:35:24,212 INFO Task completed: PyTask \n",
-      "2018-11-13 10:35:24,221 INFO Rocket finished\n",
-      "2018-11-13 10:35:24,223 INFO Created new dir /home/knoop/local/hilde/examples/fireworks/fireworks_tutorial/launcher_2018-11-13-09-35-24-223257\n",
-      "2018-11-13 10:35:24,223 INFO Launching Rocket\n",
-      "2018-11-13 10:35:24,234 INFO RUNNING fw_id: 17 in directory: /home/knoop/local/hilde/examples/fireworks/fireworks_tutorial/launcher_2018-11-13-09-35-24-223257\n",
-      "2018-11-13 10:35:24,237 INFO Task started: PyTask.\n"
-     ]
-    },
-    {
-     "name": "stdout",
-     "output_type": "stream",
-     "text": [
-      "The limit was reached, the next number is 1597\n",
-      "2018-11-13 10:35:24,237 INFO Task completed: PyTask \n",
-      "2018-11-13 10:35:24,245 INFO Rocket finished\n"
-     ]
-    }
-   ],
-   "source": [
-    "# No appending FWs\n",
-    "firework = Firework(\n",
-    "    PyTask({\n",
-    "        \"func\": mod_name + '.fibonacci_adder', \n",
-    "        \"args\":[0, 1, 1000]\n",
-    "    }))\n",
-    "launchpad.add_wf(firework)\n",
-    "rapidfire(launchpad, FWorker(), strm_lvl=loglvl)"
-=======
    "execution_count": null,
    "metadata": {},
    "outputs": [],
    "source": [
     "'''How can we use Fireworks for electronic structure calculaions?'''"
->>>>>>> 9510a5f3
    ]
   },
   {
@@ -315,14 +137,8 @@
     "from fireworks import Firework, FWorker, LaunchPad, PyTask, FWAction, Workflow\n",
     "from fireworks.core.rocket_launcher import launch_rocket, rapidfire\n",
     "\n",
-<<<<<<< HEAD
-    "# Minimal hilde inputs\n",
-    "from hilde.structure.structure import pAtoms\n",
-    "from hilde.helpers.converters import dict2patoms, patoms2dict\n",
-=======
     "# Minimal hilde inputs to make dictionary conversion easier\n",
     "from hilde.structure.structure import pAtoms, dict2patoms, patoms2dict\n",
->>>>>>> 9510a5f3
     "from hilde.helpers.hash import hash_atoms\n",
     "\n",
     "mod_name = __name__"
@@ -349,45 +165,7 @@
    "metadata": {},
    "outputs": [],
    "source": [
-<<<<<<< HEAD
-    "def calc_to_db(db_path, atoms_dict):\n",
-    "    db = connect(db_path)\n",
-    "    at = dict2patoms(atoms_dict)\n",
-    "    at.calc.atoms = at\n",
-    "    atoms_hash, calc_hash = hash_atoms(at)\n",
-    "    selection = [(\"atoms_hash\", \"=\", atoms_hash), (\"calc_hash\", \"=\", calc_hash)]\n",
-    "    try:\n",
-    "        rows = list(db.select(selection=selection))\n",
-    "        if not rows:\n",
-    "            raise KeyError()\n",
-    "        for row in rows:\n",
-    "            db.update(row.id, at, atoms_hash=atoms_hash, calc_hash=calc_hash)\n",
-    "    except KeyError:\n",
-    "        db.write(at, atoms_hash=atoms_hash, calc_hash=calc_hash)\n",
-    "    return FWAction()"
-   ]
-  },
-  {
-   "cell_type": "code",
-   "execution_count": 9,
-   "metadata": {},
-   "outputs": [
-    {
-     "name": "stdout",
-     "output_type": "stream",
-     "text": [
-      "database: /home/knoop/local/hilde/examples/fireworks/fireworks_tutorial/test.db\n"
-     ]
-    }
-   ],
-   "source": [
-    "# Initialize Structure\n",
-    "db_path = (os.getcwd() + '/test.db')\n",
-    "print(f'database: {db_path}')\n",
-    "\n",
-=======
     "# Intialize Structures\n",
->>>>>>> 9510a5f3
     "ni = pAtoms(bulk('Ni', cubic=True))\n",
     "ni.set_calculator(EMT())\n",
     "ni_dict = patoms2dict(ni)\n",
@@ -411,35 +189,7 @@
    "cell_type": "code",
    "execution_count": null,
    "metadata": {},
-<<<<<<< HEAD
-   "outputs": [
-    {
-     "name": "stdout",
-     "output_type": "stream",
-     "text": [
-      "2018-11-13 10:35:24,580 INFO Launching Rocket\n",
-      "2018-11-13 10:35:24,589 INFO RUNNING fw_id: 1 in directory: /home/knoop/local/hilde/examples/fireworks/fireworks_tutorial\n",
-      "2018-11-13 10:35:24,593 INFO Task started: PyTask.\n",
-      "2018-11-13 10:35:24,623 INFO Task completed: PyTask \n",
-      "2018-11-13 10:35:24,626 INFO Task started: PyTask.\n",
-      "2018-11-13 10:35:24,677 INFO Task completed: PyTask \n",
-      "2018-11-13 10:35:24,693 INFO Rocket finished\n"
-     ]
-    },
-    {
-     "data": {
-      "text/plain": [
-       "True"
-      ]
-     },
-     "execution_count": 11,
-     "metadata": {},
-     "output_type": "execute_result"
-    }
-   ],
-=======
-   "outputs": [],
->>>>>>> 9510a5f3
+   "outputs": [],
    "source": [
     "# Add a firework with the task to define a job\n",
     "wf = Workflow([Firework([ft_calc])])\n",
@@ -581,11 +331,6 @@
     "\n",
     "from phonopy import Phonopy\n",
     "from phonopy.structure.atoms import PhonopyAtoms\n",
-<<<<<<< HEAD
-    "from hilde.phonon_db.row import phonon2dict, PhononRow\n",
-    "from hilde.phonon_db.phonon_db import connect as connect_ph\n",
-    "\n",
-=======
     "\n",
     "mod_name = __name__"
    ]
@@ -597,7 +342,6 @@
    "outputs": [],
    "source": [
     "# Utility function to convert from ASE atoms to Phonopy Atoms\n",
->>>>>>> 9510a5f3
     "def to_phonopy_atoms(atoms):\n",
     "    phonopy_atoms = PhonopyAtoms(\n",
     "        symbols=atoms.get_chemical_symbols(),\n",
