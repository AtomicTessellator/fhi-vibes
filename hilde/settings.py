""" Settings class for holding settings, based on configparser.ConfigParser """
import time
import configparser
import json
from os import path

import numpy as np
from ase.io import read
from ase.atoms import Atoms


from hilde._defaults import (
    DEFAULT_CONFIG_FILE,
    DEFAULT_FIREWORKS_FILE,
    DEFAULT_SETTINGS_FILE,
    DEFAULT_GEOMETRY_FILE,
)
from hilde import __version__ as version
from hilde.helpers.attribute_dict import AttributeDict, MultiOrderedDict
from hilde.helpers.warnings import warn


class SettingsError(Exception):
    """error in settings"""


def verify_key(key, obj, hint=None, section=False, allowed_to_fail=False):
    """verify that key is in object

    Parameters
    ----------
    key: str
        Key to check if it is in obj
    obj: dict like object
        Dict to see if key is in it
    hint: str
        string representation of obj
    section: bool
        If True key is a section in obj
    allowed_to_fail: bool
        If True use wannings not errors

    Raises
    ------
    SettingsError
        If key is not in obj
    """
    if not hint:
        hint = str(obj)

    if key not in obj:
        if section:
            msg = f"\n  section [{key}] is missing in {hint}"
        else:
            msg = f"\n  key '{key}' is missing in {hint}"
        if allowed_to_fail:
            warn(msg, level=1)
        else:
            raise SettingsError(msg)


class Config(configparser.ConfigParser):
    """ConfigParser that has a slightly more clever get function."""

    def __init__(self, *args, **kwargs):
        super().__init__(
            *args,
            **kwargs,
            interpolation=configparser.ExtendedInterpolation(),
            strict=False,
        )

    def getval(self, *args, **kwargs):
        """ Redifine getval() to allow for json formated values (not only string) """
        try:
            return json.loads(self.get(*args, **kwargs))
        except json.JSONDecodeError:
            try:
                return self.getboolean(*args, **kwargs)
            except ValueError:
                return self.get(*args, **kwargs)


class ConfigDict(AttributeDict):
    """Dictionary that holds the configuration settings"""

    def __init__(self, config_files, *args, **kwargs):
<<<<<<< HEAD
        """Initializer
=======
        """Initialize ConfigDict
>>>>>>> 2189f38c

        Args:
            config_files (list of str): A list of configure files to read in
        """
        super().__init__(*args, **kwargs)

        config = Config()
        config.read(config_files)

        # Recursion depth: 1
        for sec in config.sections():
            self[sec] = AttributeDict()
            for key in config[sec]:
                val = config.getval(sec, key)
                self[sec][key] = val

        # check for `output` to resolve multiple options
        if "control" in config.sections():
            if "output" in config["control"].keys():
                output_cfg = configparser.ConfigParser(
                    dict_type=MultiOrderedDict, strict=False
                )
                # discard config files to avoid double sections
                files = [file for file in config_files if str(file).endswith(".in")]
                output_cfg.read(files)
                self["control"]["output"] = output_cfg["control"]["output"].split("\n")

    def __str__(self):
        """ for printing the object """
        return self.get_string()

    def print(self, only_settings=False):
        """ literally print(self) """
        print(self.get_string(only_settings=only_settings))

    def write(self, filename=DEFAULT_SETTINGS_FILE):
        """write a settings object human readable

        Parameters
        ----------
        filename: str
            path use to write the file
        """
        with open(filename, "w") as f:
            timestr = time.strftime("%Y/%m/%d %H:%M:%S")
            f.write(f"# configfile written at {timestr}\n")
            f.write(self.get_string())

    def get_string(self, width=30, only_settings=False):
        """ return string representation for writing etc.

        Parameters
        ----------
        width: int
            The width of the string column to print
        only settings: bool
            If True only print the settings

        Returns
        -------
        string: str
            The string representation of the ConfigDict
        """
        if only_settings:
            ref_dict = Configuration()
        else:
            ref_dict = {}

        string = ""
        for sec in self:
            # Filter out the private attributes
            if sec.startswith("_") or sec in ref_dict:
                continue

            string += f"\n[{sec}]\n"
            for key in self[sec]:
                elem = self[sec][key]
                if "numpy.ndarray" in str(type(elem)):
                    elem = np.array2string(elem.flatten(), separator=",")
                #
                if elem is None:
                    elem = "null"
                #
                if key == "verbose":
                    continue
                # write out `output` keys one by one for readability
                if key == "output":
                    for elem in self[sec][key]:
                        string += "{:{}s} {}\n".format(f"{key}:", width, elem)
                else:
                    string += "{:{}s} {}\n".format(f"{key}:", width, elem)
        return string


class Configuration(ConfigDict):
    """class to hold the configuration from .hilderc"""

    def __init__(self, config_file=DEFAULT_CONFIG_FILE):
        """Initializer

        Parameters
        ----------
        config_file: str
            Path to the configure file
        """
        super().__init__(config_files=config_file)

        # include the hilde version tag
        self.update({"hilde": {"version": version}})


class Settings(ConfigDict):
    """Class to hold the settings parsed from settings.in (+ the configuration)"""

    def __init__(
        self,
        settings_file=DEFAULT_SETTINGS_FILE,
        read_config=True,
        config_file=DEFAULT_CONFIG_FILE,
        fireworks_file=DEFAULT_FIREWORKS_FILE,
    ):
        """Initializer

        Args:
            settings_file (str): Path to the settings file
            read_config (boolean): read the configuration files
            config_file (str): Path to the configuration file
            fireworks_file (str): Path to the FireWorks Configuration file
        """
        self._settings_file = settings_file

        if read_config:
            config_files = [config_file, settings_file, fireworks_file]
        else:
            config_files = settings_file

        super().__init__(config_files=[file for file in config_files if file])

    @property
    def settings_file(self):
        """return path to the settings file"""
        return self._settings_file

    def write(self, filename=None):
        """write settings to file"""

        if not filename:
            filename = self.settings_file

        if not path.exists(filename):
            super().write(filename=filename)
        else:
            warn(f"{filename} exists, do not overwrite settings.", level=1)


class SettingsSection(AttributeDict):
    """Wrapper for a section of settings.in"""

    def __init__(self, name, settings=None, defaults=None, mandatory_keys=None):
        """Initialize Settings in a specific context

        Parameters
        ----------
        name: str
            name of the section
        settings: Settings
            Settings object
        defaults: dict
            dictionary with default key/value pairs
        mandatory_keys: list
            mandatory keys in the section
        """

        if defaults is None:
            defaults = {}
        if mandatory_keys is None:
            mandatory_keys = []

        super().__init__(settings[name])

        self._name = name
        self._settings_file = settings.settings_file

        # validate mandatory keys
        for key in mandatory_keys:
            self.verify_key(key)

        for key in defaults.keys():
            self[key] = self.get(key, defaults[key])

    @property
    def name(self):
        """the name of the task/context"""
        return self._name

    def verify_key(self, key):
        """verify that key is in self.obj

        Parameters
        ----------
        key: str
            key to verify is in self.obj

        Raises
        ------
        SettingsError
            If key is not in self.obj
        """
        verify_key(key, self, hint=f"{self._settings_file}, section [{self.name}]")


class TaskSettings(Settings):
    """Wrapper for Settings in the context of a workflow"""

    def __init__(
        self,
        name=None,
        settings=None,
        read_config=True,
        defaults=None,
        mandatory_keys=None,
        obj_key=None,
        mandatory_obj_keys=None,
        debug=False,
    ):
        """Initialize Settings in a specific context

        Parameters
        ----------
        name: str
            name of the context or workflow
        settings_file: str or Path
            location of settings file. Otherwise inferred from name
        read_config: boolean
            read the configuration file, otherwise just use settings
        defaults: dict
            dictionary with default key/value pairs
        mandatory_keys: list
            mandatory keys in `settings`
        mandatory_obj_keys: list
            mandatory keys in `settings.name`

        Attributes
        ----------
        _obj: dict
            this holds the sub dict with name `name`

        """
        if defaults is None:
            defaults = {}
        if mandatory_keys is None:
            mandatory_keys = []
        if mandatory_obj_keys is None:
            mandatory_obj_keys = []

        # read the bare settings
        super().__init__(settings_file=settings.settings_file, read_config=read_config)

        self._atoms = None
        self._workdir = None
        self._debug = debug
        self._obj = {}

        for key, val in settings.items():
            self[key] = val

        self._name = name

        if not obj_key:
            obj_key = name

        # validate mandatory keys
        for key in mandatory_keys:
            self.verify_key(key)

        if obj_key:
            self[obj_key] = SettingsSection(obj_key, settings, defaults, mandatory_obj_keys)
            self._obj = self[obj_key]

        # workdir
        if "workdir" in self.obj:
            self.workdir = self.obj.pop("workdir")

        # make sure atoms are read once
        _ = self.atoms

    @property
    def name(self):
        """the name of the task/context"""
        return self._name

    def verify_key(self, key):
        """verify that key is in self

        Parameters
        ----------
        key: str
            section key to check is in self

        Raises
        ------
        SettingsError
            If key is not in self.obj
        """
        verify_key(
            key, self, hint=f"{self.settings_file}", section=True, allowed_to_fail=True
        )

    @property
    def atoms(self):
        """ Return the settings.atoms object """
        if not self._atoms:
            self._atoms = self.get_atoms()

        return self._atoms

    @atoms.setter
    def atoms(self, obj):
        """Set the settings._atoms with an  ase.atoms.Atoms object"""
        assert isinstance(obj, Atoms), type(obj)
        self._atoms = obj

    def get_atoms(self, format="aims"):
        """parse the geometry described in settings.in and return as atoms

        Parameters
        ----------
        format: str
            format of self.geometry.file
        """

        # use the file specified in geometry.file or the default (geometry.in)
        if "geometry" in self and "file" in self.geometry and self.geometry.file:
            file = self.geometry.file
        else:
            file = DEFAULT_GEOMETRY_FILE

        if path.exists(file):
            return read(file, format=format)

        if self._debug:
            warn(f"Geometry file {file} not found.", level=1)

        return None

    @property
    def obj(self):
        """the object holding the specific settings for the task"""
        return self._obj

    @property
    def workdir(self):
        """wrapper for the working directory"""
        return self._workdir

    @workdir.setter
    def workdir(self, workdir):
        """wrapper for the working directory"""
        self._workdir = workdir<|MERGE_RESOLUTION|>--- conflicted
+++ resolved
@@ -85,11 +85,7 @@
     """Dictionary that holds the configuration settings"""
 
     def __init__(self, config_files, *args, **kwargs):
-<<<<<<< HEAD
-        """Initializer
-=======
         """Initialize ConfigDict
->>>>>>> 2189f38c
 
         Args:
             config_files (list of str): A list of configure files to read in
