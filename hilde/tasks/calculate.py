"""
 Functions to run several related calculations with using trajectories as cache
"""
import numpy as np

from pathlib import Path
from ase.calculators.socketio import SocketIOCalculator
from hilde import Settings
from hilde.helpers.compression import backup_folder as backup
from hilde.helpers.socketio import get_port
from hilde.helpers.watchdogs import WallTimeWatchdog as Watchdog
from hilde.trajectory import (
    get_hashes_from_trajectory,
    hash_atoms,
    metadata2file,
    step2file,
)

from hilde.helpers.paths import cwd

calc_dirname = "calculations"


def cells_and_workdirs(cells, base_dir):
    """ generate tuples of atoms object and workingdirectory path """
    for ii, cell in enumerate(cells):
        workdir = Path(base_dir) / f"{ii:05d}"
        yield cell, workdir


def calculate(atoms, calculator, workdir="."):
    """Short summary.
    Perform a dft calculation with ASE
    Args:
        atoms (Atoms or pAtoms): Structure.
        calculator (calculator): Calculator.
        workdir (folder): Folder to perform calculation in.

    Returns:
        int: 1 when error happened, otherwise None
    """
    if atoms is None:
        return atoms
    calc_atoms = atoms.copy()
    calc_atoms.calc = calculator
    with cwd(workdir, mkdir=True):
        calc_atoms.write("geometry.in")
        calc_atoms.calc.calculate(calc_atoms)
        return calc_atoms


def calculate_multiple(cells, calculator, workdir):
    """Calculate several atoms object sharing the same calculator. """

    cells_calculated = []
    for cell, wdir in cells_and_workdirs(cells, workdir):
        if cell is None:
            cells_calculated.append(cell)
            continue
        if cell.calc is None:
            cell = calculate(cell, calculator, wdir)
        cells_calculated.append(cell)

    return cells_calculated


def setup_multiple(cells, calculator, workdir, mkdir):
    """
    Write input files for calculations on a list of atoms objects
    Args:
        cells (Atoms): List of atoms objects.
        calculator (calculator): Calculator to run calculation.
        workdir (str/Path): working directory
        mkdir(bool): if true make new directories for each calculation
    """
    workdirs = []
    for cell, wdir in cells_and_workdirs(cells, workdir):
        workdirs.append(wdir)
        if cell is None:
            continue
        cell.set_calculator(calculator)
        if mkdir:
            with cwd(wdir, mkdir=True):
                try:
                    calculator.write_input(cell)
                except AttributeError:
                    print("Calculator has no input just attaching to cell")
    return cells, workdirs


def calculate_socket(
    atoms_to_calculate,
    calculator,
    metadata=None,
    trajectory="trajectory.yaml",
    workdir="calculations",
    backup_folder="backups",
    **kwargs,
):
    """ perform calculations for a set of atoms objects """

    # take the literal settings for running the task
    settings = Settings()

    # create watchdog
    watchdog = Watchdog(**{"buffer": 1, **settings.watchdog, **kwargs})

    # create working directories
    workdir = Path(workdir)
    trajectory = (workdir / trajectory).absolute()
    backup_folder = workdir / backup_folder
    calc_dir = workdir / calc_dirname
    # perform backup if calculation folder exists
    if calc_dir.exists():
        backup(calc_dir, target_folder=backup_folder)

    # perform backup of settings
    with cwd(calc_dir, mkdir=True):
        settings.write()

    # handle the socketio
    socketio_port = get_port(calculator)
    if socketio_port is None:
        socket_calc = None
    else:
        socket_calc = calculator

    # save fist atoms object for computation
    atoms = atoms_to_calculate[0].copy()

    # fetch list of hashes from trajectory
    precomputed_hashes = get_hashes_from_trajectory(trajectory)

    # perform calculation
    n_cell = -1
    with cwd(calc_dir, mkdir=True):
        with SocketIOCalculator(socket_calc, port=socketio_port) as iocalc:
            if not precomputed_hashes:
                metadata2file(metadata, trajectory)

            if socketio_port is not None:
                calc = iocalc
            else:
                calc = calculator

            for n_cell, cell in enumerate(atoms_to_calculate):
<<<<<<< HEAD
                # Needed if not using the socket
                if "forces" in calc.results:
                    del calc.results["forces"]
                atoms.calc = calc

=======
>>>>>>> 3d5ef3b3
                if cell is None:
                    continue
                # if precomputed:
                if hash_atoms(cell) in precomputed_hashes:
                    continue

                if "forces" in calc.results:
                    del calc.results["forces"]

                atoms.calc = calc

                # update calculation_atoms and compute force
                atoms.info = cell.info
                atoms.positions = cell.positions
                _ = atoms.get_forces()

<<<<<<< HEAD
                step2file(atoms, atoms.calc, trajectory)

=======
                step2file(atoms, atoms.calc, n_cell, trajectory)
>>>>>>> 3d5ef3b3
                if watchdog():
                    break

    # backup and restart if necessary
    if n_cell < len(atoms_to_calculate) - 1:
        backup(calc_dir, target_folder=backup_folder)
        return False

    return True<|MERGE_RESOLUTION|>--- conflicted
+++ resolved
@@ -144,14 +144,11 @@
                 calc = calculator
 
             for n_cell, cell in enumerate(atoms_to_calculate):
-<<<<<<< HEAD
                 # Needed if not using the socket
                 if "forces" in calc.results:
                     del calc.results["forces"]
                 atoms.calc = calc
 
-=======
->>>>>>> 3d5ef3b3
                 if cell is None:
                     continue
                 # if precomputed:
@@ -168,12 +165,8 @@
                 atoms.positions = cell.positions
                 _ = atoms.get_forces()
 
-<<<<<<< HEAD
                 step2file(atoms, atoms.calc, trajectory)
 
-=======
-                step2file(atoms, atoms.calc, n_cell, trajectory)
->>>>>>> 3d5ef3b3
                 if watchdog():
                     break
 
