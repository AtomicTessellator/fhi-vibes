--- conflicted
+++ resolved
@@ -33,59 +33,6 @@
         return calc_atoms
 
 
-<<<<<<< HEAD
-def return_trajectory(cells, calculator, trajectory, force=False):
-    """Return either a trajectory of computed atoms objects or an empty one
-
-    Returns:
-        (traj, is_calculated): the trajectory and wether it was already
-        calculated"""
-
-    # Case 1: Trajectory does not yet exist
-    if not Path(trajectory).exists():
-        Path(trajectory).parent.mkdir(parents=True)
-        traj = Trajectory(str(trajectory), mode='a')
-        return traj, False
-
-    # Case 2: Overwrite trajectory
-    if force:
-        Path(trajectory).rename(str(trajectory) + '.bak')
-        traj = Trajectory(str(trajectory), mode='a')
-        return traj, False
-
-    # Case 3: Read trajectory and try to return if calculations seem plausible
-    try:
-        traj = [pAtoms(ase_atoms=atoms) for atoms in
-                Trajectory(str(trajectory), mode='r')]
-
-        atoms_coincide = all(cell == atoms for cell, atoms in zip(cells, traj))
-        calcs_coincide = all((p1 == p2 for p1, p2 in
-                              zip_longest(calculator.parameters,
-                                          atoms.calc.parameters))
-                             for atoms in traj)
-        if atoms_coincide and calcs_coincide:
-            return traj, True
-        # else
-        message = (f'atoms objects and calculators in trajectory ' +
-                   f'{trajectory} do not coincide. Compute explicitly.')
-        warn(message=message)
-
-    except Exception as inst:
-        print(inst)
-        exit(f'probably the Trajectory in {trajectory} is empty')
-
-    Path(trajectory).rename(str(trajectory) + '.bak')
-    traj = Trajectory(str(trajectory), mode='a')
-    return traj, False
-
-
-def calculate_multiple(cells,
-                       calculator,
-                       workdir,
-                       trajectory=None,
-                       workdirs=None,
-                       force=False):
-=======
 def calculators_coincide(calc1, calc2):
     """ Check if calculators coincide by checking the parameters """
     calcs_coincide = all(p1 == p2 for p1, p2 in
@@ -115,20 +62,14 @@
 
 def calculate_multiple(cells, calculator, workdir, trajectory_to=None,
                        trajectory_from=None):
->>>>>>> 315e4bc7
     """Calculate several atoms object sharing the same calculator.
 
     Args:
         cells (Atoms): List of atoms objects.
         calculator (calculator): Calculator to run calculation.
         workdir (str/Path): working directory
-<<<<<<< HEAD
-        workdirs: list of str/paths: specify the directory to calculate each cell in
-        trajectory (Trajectory): store (and read) information from trajectory
-=======
         trajectory_to (Trajectory): store information to trajectory
         trajectory_from (Trajectory): read information from trajectory
->>>>>>> 315e4bc7
         read (bool): Read from trajectory if True.
 
     Returns:
@@ -136,18 +77,6 @@
 
     """
 
-<<<<<<< HEAD
-    if trajectory:
-        traj_file = Path(workdir) / trajectory
-        traj, is_calculated = return_trajectory(cells, calculator,
-                                                traj_file, force)
-        if is_calculated and not force:
-            return traj
-    if workdirs is None:
-        workdirs = [Path(workdir) / f'{ii:05d}' for ii, _ in enumerate(cells)]
-    else:
-        assert len(cells) == len(workdirs)
-=======
     # If trajectory_from is given, try to read pre-computed atoms from it
     cells_pre_calculated = cells
     if trajectory_from is not None:
@@ -165,7 +94,6 @@
             Path(traj_file).rename(str(traj_file) + '.bak')
 
     workdirs = [Path(workdir) / f'{ii:05d}' for ii, _ in enumerate(cells)]
->>>>>>> 315e4bc7
 
     cells_calculated = []
     for cell, wdir in zip(cells_pre_calculated, workdirs):
@@ -228,6 +156,7 @@
             traj.write(cell)
     return cells_calculated
 
+
 def setup_multiple(cells, calculator, workdir):
     """
     Write input files for calculations on a list of atoms objects
@@ -243,7 +172,7 @@
             cell.set_calculator(calculator)
             try:
                 calculator.write_input(cell)
-            except:
+            except AttributeError:
                 print("Calculator has no input just attaching to cell")
     return cells, workdirs
 
