--- conflicted
+++ resolved
@@ -1,9 +1,6 @@
 from fireworks import FWAction, PyTask, Firework
 from hilde.helpers.hash import hash_atoms
-<<<<<<< HEAD
-=======
 from hilde.phonon_db.phonon_db import connect
->>>>>>> 4594b077
 from hilde.parsers.structure import read_structure
 from hilde.structure.structure import patoms2dict, dict2patoms
 from hilde.tasks import fireworks as fw
