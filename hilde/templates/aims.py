""" Provide an aims calculator without much ado """
<<<<<<< HEAD

from os import path
from ase.calculators.aims import Aims
=======
from pathlib import Path
# from ase.calculators.aims import Aims
from hilde.calculators.aims_calc import Aims
>>>>>>> 9510a5f3
from hilde.settings import Settings


def setup_aims(
    custom_settings={}, workdir=None, settings=None, config_file="../../hilde.cfg"
):
    """Set up an aims calculator.

    Args:
        custom_settings (dict): Settings that replace the minimal defaults
        workdir (str): directory to work in
        config_file (str): path to config file

    Returns:
        Aims: ASE calculator object

    """

    if settings is None:
        settings = Settings(config_file)

    default_settings = {**settings.control}
    ase_settings = {
        "aims_command": settings.machine.aims_command,
        "species_dir": path.join(settings.machine.basissetloc, settings.basisset.type),
    }

    # Check if basisset type is supposed to be changed by custom settings
    if "species_type" in custom_settings:
        species_type = custom_settings["species_type"]
        if "species_dir" not in custom_settings:
            species_dir = path.join(settings.machine.basissetloc, species_type)
        else:
            species_dir = path.join(custom_settings["species_dir"], species_type)

        custom_settings["species_dir"] = species_dir
        del (custom_settings["species_type"])
<<<<<<< HEAD

    if "socketio" in settings and settings.socketio.port is not None:
        custom_settings.update(
            {"use_pimd_wrapper": ("localhost", settings.socketio.port)}
        )
        if "use_socketio" in custom_settings:
            del custom_settings["use_socketio"]
=======
    default_settings = settings.ase_settings
>>>>>>> 9510a5f3

    aims_settings = {**default_settings, **custom_settings, **ase_settings}

    if workdir:
        return Aims(label=Path(workdir).absolute(), **aims_settings)
    else:
        return Aims(**aims_settings)<|MERGE_RESOLUTION|>--- conflicted
+++ resolved
@@ -1,13 +1,9 @@
 """ Provide an aims calculator without much ado """
-<<<<<<< HEAD
+from os import path
+from pathlib import Path
 
-from os import path
-from ase.calculators.aims import Aims
-=======
-from pathlib import Path
 # from ase.calculators.aims import Aims
 from hilde.calculators.aims_calc import Aims
->>>>>>> 9510a5f3
 from hilde.settings import Settings
 
 
@@ -45,7 +41,6 @@
 
         custom_settings["species_dir"] = species_dir
         del (custom_settings["species_type"])
-<<<<<<< HEAD
 
     if "socketio" in settings and settings.socketio.port is not None:
         custom_settings.update(
@@ -53,9 +48,6 @@
         )
         if "use_socketio" in custom_settings:
             del custom_settings["use_socketio"]
-=======
-    default_settings = settings.ase_settings
->>>>>>> 9510a5f3
 
     aims_settings = {**default_settings, **custom_settings, **ase_settings}
 
