""" Provide a full highlevel phonopy workflow """
from pathlib import Path

import numpy as np

from phonopy.file_IO import write_FORCE_CONSTANTS

from hilde.helpers.converters import dict2atoms
from hilde.helpers import Timer
from hilde.helpers.paths import cwd
from hilde.phonopy.wrapper import(
    prepare_phonopy,
    get_force_constants,
    plot_bandstructure as plot_bs,
    get_bandstructure,
    plot_bandstructure_and_dos
)
from hilde.phonopy import defaults
from hilde.structure.convert import to_Atoms, to_Atoms_db
from hilde.trajectory import reader
from hilde.helpers.pickle import psave
from hilde.io import write
from hilde.helpers import warn

from . import displacement_id_str


def postprocess(
<<<<<<< HEAD
    trajectory="phonopy/trajectory.son",
    pickle_file="phonon.pick",
    write_files=True,
=======
    trajectory="phonopy/trajectory.yaml",
>>>>>>> 567384b6
    calculate_full_force_constants=False,
    born_charges_file=None,
    verbose=True,
    **kwargs,
):
    """ Phonopy postprocess """

    timer = Timer()
    trajectory = Path(trajectory)
    if verbose:
        print("Start phonopy postprocess:")

    calculated_atoms, metadata = reader(trajectory, True)

    # make sure the calculated atoms are in order
    for nn, atoms in enumerate(calculated_atoms):
        atoms_id = atoms.info[displacement_id_str]
        if atoms_id == nn:
            continue
        warn(f"Displacement ids are not in order. Inspect {trajectory}!", level=2)

    for disp in metadata["Phonopy"]["displacement_dataset"]["first_atoms"]:
        disp["number"] = int(disp["number"])
    primitive = dict2atoms(metadata["Phonopy"]["primitive"])
    supercell = dict2atoms(metadata["atoms"])
    supercell_matrix = metadata["Phonopy"]["supercell_matrix"]
    supercell.info = {"supercell_matrix": str(supercell_matrix)}
    symprec = metadata["Phonopy"]["symprec"]

    phonon = prepare_phonopy(primitive, supercell_matrix, symprec=symprec)
    phonon._displacement_dataset = metadata["Phonopy"]["displacement_dataset"].copy()

    force_sets = [atoms.get_forces() for atoms in calculated_atoms]

    phonon.produce_force_constants(
        force_sets, calculate_full_force_constants=calculate_full_force_constants
    )

    # born charges?
    if born_charges_file:
        from phonopy.file_IO import get_born_parameters

        prim = phonon.get_primitive()
        psym = phonon.get_primitive_symmetry()
        if verbose:
            print(f".. read born effective charges from {born_charges_file}")
        nac_params = get_born_parameters(open(born_charges_file), prim, psym)
        phonon.set_nac_params(nac_params)


    if calculate_full_force_constants:
        phonon.produce_force_constants(force_sets, calculate_full_force_constants=True)

        # force_constants = get_force_constants(phonon)
        # fname = "force_constants.dat"
        # np.savetxt(fname, force_constants)
        # print(f".. Force constants saved to {fname}.")

    if verbose:
        timer("done")
    return phonon

def extract_results(
    phonon,
    write_geometries=True,
    write_force_constants=True,
    write_thermal_properties=False,
    write_bandstructure=False,
    write_dos=False,
    write_pdos=False,
    plot_bandstructure=True,
    plot_dos=False,
    plot_pdos=False,
    q_mesh=None,
    output_dir="phonopy_output",
    tdep=False,
    tdep_reduce_fc=True,
):
    """ Extract results from phonopy object and present them.
        With `tdep=True`, the necessary input files for TDEP's
          `convert_phonopy_to_forceconstant`
        are written. """
    if q_mesh is None:
        q_mesh = defaults.q_mesh.copy()
    Path.mkdir(Path(output_dir), exist_ok=True)
    with cwd(output_dir):
        if write_geometries:
            write(to_Atoms(phonon.get_supercell()), "geometry.in.supercell")
            write(to_Atoms(phonon.get_primitive()), "geometry.in.primitive")

        if write_force_constants:
            write_FORCE_CONSTANTS(
                phonon.get_force_constants(),
                filename="FORCE_CONSTANTS",
                p2s_map=phonon.get_primitive().get_primitive_to_supercell_map(),
            )

        if write_thermal_properties:
            phonon.run_mesh(q_mesh)
            phonon.run_thermal_properties()
            phonon.write_yaml_thermal_properties()

        if plot_bandstructure:
            plot_bs(phonon, file="bandstructure.pdf")
        if write_bandstructure:
            get_bandstructure(phonon)
            phonon.write_yaml_band_structure()

        if plot_dos:
            plot_bandstructure_and_dos(phonon, file="bands_and_dos.pdf")
        if write_dos:
            phonon.run_mesh(q_mesh, with_eigenvectors=True)
            phonon.run_total_dos(use_tetrahedron_method=True)
            phonon.write_total_dos()

        if plot_pdos:
            plot_bandstructure_and_dos(phonon, partial=True, file="bands_and_pdos.pdf")
        if write_pdos:
            phonon.run_mesh(q_mesh, with_eigenvectors=True, is_mesh_symmetry=False)
            phonon.run_projected_dos(
                use_tetrahedron_method=True,
            )
            phonon.write_projected_dos()

    primitive = to_Atoms_db(phonon.get_primitive())
    supercell = to_Atoms_db(phonon.get_supercell())

    if tdep:
        write_settings = {"format": "vasp", "direct": True, "vasp5": True}
        fnames = {"primitive": "infile.ucposcar", "supercell": "infile.ssposcar"}

        # reproduce reduces force constants
        if tdep_reduce_fc:
            phonon.produce_force_constants(calculate_full_force_constants=False)

    else:
        write_settings = {"format": "aims", "scaled": True}
        fnames = {
            "primitive": "geometry.in.primitive",
            "supercell": "geometry.in.supercell",
        }

    fname = fnames["primitive"]
    primitive.write(fname, **write_settings)
    print(f"Primitive cell written to {fname}")

    fname = fnames["supercell"]
    supercell.write(fname, **write_settings)
    print(f"Supercell cell written to {fname}")

    # # save as force_constants.dat
    # if tdep_reduce_fc:
    #     phonon.produce_force_constants()
    # n_atoms = phonon.get_supercell().get_number_of_atoms()

    # force_constants = (
    #     phonon.get_force_constants().swapaxes(1, 2).reshape(2 * (3 * n_atoms,))
    # )

    # fname = "force_constants.dat"
    # np.savetxt(fname, force_constants)
    # print(f"Full force constants as numpy matrix written to {fname}.")<|MERGE_RESOLUTION|>--- conflicted
+++ resolved
@@ -26,13 +26,7 @@
 
 
 def postprocess(
-<<<<<<< HEAD
     trajectory="phonopy/trajectory.son",
-    pickle_file="phonon.pick",
-    write_files=True,
-=======
-    trajectory="phonopy/trajectory.yaml",
->>>>>>> 567384b6
     calculate_full_force_constants=False,
     born_charges_file=None,
     verbose=True,
