--- conflicted
+++ resolved
@@ -9,10 +9,6 @@
 from hilde.tasks import calculate_socket, calc_dirname
 from .postprocess import postprocess
 from .wrapper import preprocess as phonopy_preprocess, defaults
-
-<<<<<<< HEAD
-_calc_dirname = "calculations"
-=======
 
 def preprocess(
     atoms,
@@ -27,7 +23,6 @@
     phonon, supercell, scs = phonopy_preprocess(
         atoms, supercell_matrix, displacement, symprec
     )
->>>>>>> 80993c59
 
     # make sure forces are computed (aims only)
     if calc.name == "aims":
@@ -96,115 +91,7 @@
 
     return True
 
-
-<<<<<<< HEAD
-def preprocess(
-    atoms, calc, supercell_matrix, kpt_density=None, displacement=0.01, symprec=1e-5
-):
-
-    # Phonopy preprocess
-    phonon, supercell, scs = ph.preprocess(atoms, supercell_matrix, displacement, symprec)
-
-    # make sure forces are computed (aims only)
-    if calc.name == "aims":
-        calc.parameters["compute_forces"] = True
-
-    # grab first geometry for computation
-    calculation_atoms = scs[0].copy()
-
-    if kpt_density is not None:
-        update_k_grid(calculation_atoms, calc, kpt_density)
-
-    metadata = metadata2dict(atoms, calc, phonon)
-
-    return calculation_atoms, calc, supercell, scs, phonon, metadata
-
-
-def calculate(
-    atoms,
-    calculator,
-    primitive,
-    supercell,
-    supercells_with_displacements,
-    metadata,
-    trajectory="trajectory.yaml",
-    walltime=1800,
-    workdir=".",
-    primitive_file="geometry.in.primitive",
-    supercell_file="geometry.in.supercell",
-    backup_folder="backups",
-    **kwargs,
-):
-    """ perform a full phonopy calculation """
-    print(workdir)
-    workdir = Path(workdir)
-    trajectory = (workdir / trajectory).absolute()
-    backup_folder = workdir / backup_folder
-    calc_dir = workdir / _calc_dirname
-
-    # take the literal settings for running the task
-    settings = Settings()
-
-    watchdog = Watchdog(walltime=walltime, buffer=1)
-
-    # handle the socketio
-    socketio_port = get_port(calculator)
-    if socketio_port is None:
-        socket_calc = None
-    else:
-        socket_calc = calculator
-
-    # save input geometries and settings
-    with cwd(workdir, mkdir=True):
-        primitive.write(primitive_file, format="aims", scaled=True)
-        supercell.write(supercell_file, format="aims", scaled=False)
-        settings.write()
-
-    # perform calculation
-    n_cell = -1
-    with cwd(calc_dir, mkdir=True):
-        with SocketIOCalculator(socket_calc, port=socketio_port) as iocalc:
-            if last_calculation_id(trajectory) < 0:
-                to_yaml(metadata, trajectory, mode="w")
-
-            if socketio_port is not None:
-                calc = iocalc
-            else:
-                calc = calculator
-
-            for n_cell, cell in enumerate(supercells_with_displacements):
-                if "forces" in calc.results:
-                    del(calc.results['forces'])
-                atoms.calc = calc
-
-                if cell is None:
-                    continue
-
-                # if precomputed:
-                if n_cell <= last_calculation_id(trajectory):
-                    continue
-
-                # update calculation_atoms and compute force
-                atoms.positions = cell.positions
-                _ = atoms.get_forces()
-
-                step2file(atoms, atoms.calc, n_cell, trajectory)
-
-                if watchdog():
-                    break
-
-    # backup and restart if necessary
-    if n_cell < len(supercells_with_displacements) - 1:
-        backup(calc_dir, target_folder=backup_folder)
-        return False
-
-    return True
-
-
 def preprocess_fireworks(atoms, calc, supercell_matrix, displacement=0.01):
-=======
-def initialize_phonopy_attach_calc(atoms, calc, supercell_matrix, displacement=0.01):
->>>>>>> 80993c59
     """ phonopy preprocess returning supercells with attached calculator for FW """
     phonon, supercell, scs = phonopy_preprocess(atoms, supercell_matrix, displacement)
     if calc.name == "aims":
