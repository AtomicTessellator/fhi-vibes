""" hilde quality of life """
from pathlib import Path
import numpy as np

from ase import Atoms
from ase.io import read
from phonopy.file_IO import parse_FORCE_CONSTANTS
from phonopy.structure.atoms import PhonopyAtoms

from hilde.helpers import Timer, progressbar
from hilde.helpers.fileformats import last_from_yaml
from hilde.helpers.converters import input2dict
from hilde.phonopy._defaults import displacement_id_str
from hilde.structure.convert import to_Atoms


def last_calculation_id(trajectory):
    """Return the id of the last computed supercell

    Parameters
    ----------
    trajectory: str or Path
        Path to the trajectory file with calculated supercells

    Returns
    -------
    disp_id: int
        The id of the last computed supercell
    """
    disp_id = -1

    try:
        dct = last_from_yaml(trajectory)
        disp_id = dct["info"][displacement_id_str]
    except (FileNotFoundError, KeyError):
        pass

    return disp_id


def to_phonopy_atoms(atoms):
    """Convert ase.atoms.Atoms to PhonopyAtoms

    Parameters
    ----------
    atoms: ase.atoms.Atoms
        Atoms to convert

    Returns
    -------
    phonopy_atoms: PhonopyAtoms
        The PhonopyAtoms for the same structure as atoms
    """
    phonopy_atoms = PhonopyAtoms(
        symbols=atoms.get_chemical_symbols(),
        cell=atoms.get_cell(),
        masses=atoms.get_masses(),
        positions=atoms.get_positions(wrap=True),
    )
    return phonopy_atoms


def enumerate_displacements(cells, info_str=displacement_id_str):
    """Assign a displacemt id to every atoms obect in cells.

    Parameters
    ----------
    cells: list
        Atoms objects created by, e.g., phonopy
    info_str: str
        How to name the cell

    Returns
    -------
    list
        cells with id attached to atoms.info (inplace)
    """
    for nn, scell in enumerate(cells):
        if scell is None:
            continue
        scell.info[info_str] = nn


def get_supercells_with_displacements(phonon):
    """ Create a phonopy object and supercells etc.

    Parameters
    ----------
    phonon: phonopy.Phonopy
        The phonopy object with displacement_dataset

    Returns
    -------
    phonon: phonopy.Phonopy
        The phonopy object with displacement_dataset, and displaced supercells
    supercell: ase.atoms.Atoms
        The undisplaced supercell
    supercells_with_disps: list of ase.atoms.Atoms
        All of the supercells with displacements
    """

    supercell = to_Atoms(
        phonon.get_supercell(),
        info={
            "supercell": True,
            "supercell_matrix": phonon.get_supercell_matrix().T.flatten().tolist(),
        },
    )

    scells = phonon.get_supercells_with_displacements()

    supercells_with_disps = [to_Atoms(cell) for cell in scells]

    enumerate_displacements(supercells_with_disps)

    return phonon, supercell, supercells_with_disps


def metadata2dict(phonon, calculator):
    """Convert metadata information to plain dict

    Parameters
    ----------
    phonon: phonopy.Phonopy
        Phonopy Object to get metadata for
    calculator: ase.calculators.calulator.Calculator
        The calculator for the force calculation

    Returns
    -------
    dict
        Metadata as a plain dict with the following items

        atoms: dict
            Dictionary representation of the supercell
        calculator: dict
            Dictionary representation of calculator
        Phonopy/Phono3py: dict
            Phonopy/Phono3py metadata with the following items

            version: str
                Version string for the object
            primitive: dict
                dictionary representation of the primitive cell
            supercell_matrix: list
                supercell matrix as a list
            symprec: float
                Tolerance for determining the symmetry/space group of the primitive cell
            displacement_dataset: dict
                The displacement dataset for the phonon calculation
    """

    atoms = to_Atoms(phonon.get_primitive())

    prim_data = input2dict(atoms)

    phonon_dict = {
        "version": phonon.get_version(),
        "primitive": prim_data["atoms"],
        "supercell_matrix": phonon.get_supercell_matrix().T.astype(int).tolist(),
        "symprec": float(phonon.get_symmetry().get_symmetry_tolerance()),
        "displacement_dataset": phonon.get_displacement_dataset(),
    }

    try:
        displacements = phonon.get_displacements()
        phonon_dict.update({"displacements": displacements})
    except AttributeError:
        pass

    supercell = to_Atoms(phonon.get_supercell())
    supercell_data = input2dict(supercell, calculator)

    return {str(phonon.__class__.__name__): phonon_dict, **supercell_data}


def get_force_constants_from_trajectory(
    trajectory, supercell=None, reduce_fc=False, two_dim=False
):
    """Remaps the phonopy force constants into an fc matrix for a new structure

    Parameters
    ----------
    trajectory: hilde.Trajectory
        phonopy trajectory
    supercell: ase.atoms.Atoms
        Atoms Object to map force constants onto
    reduce_fc: bool
        return in [N_prim, N_sc, 3, 3]  shape
    two_dim: bool
        return in [3*N_sc, 3*N_sc] shape

    Returns
    -------
    np.ndarray
         new force constant matrix

    Raises
    ------
    IOError
        If both reduce_fc and two_dim are True
    """
    from hilde.phonopy.postprocess import postprocess

    if reduce_fc and two_dim:
        raise IOError("Only one of reduce_fc and two_dim can be True")

    phonon = postprocess(trajectory)

    if supercell is None:
        supercell = to_Atoms(phonon.get_supercell())
        if reduce_fc:
            return phonon.get_force_constants()

    return remap_force_constants(
        phonon.get_force_constants(),
        to_Atoms(phonon.get_primitive()),
        to_Atoms(phonon.get_supercell()),
        supercell,
        reduce_fc,
        two_dim,
    )


def remap_force_constants(
    force_constants,
    primitive,
    supercell,
    new_supercell=None,
    reduce_fc=False,
    two_dim=False,
    tol=1e-5,
    eps=1e-13,
):
    """remap force constants [N_prim, N_sc, 3, 3] to [N_sc, N_sc, 3, 3]

    Parameters
    ----------
    force_constants: np.ndarray
        force constants in [N_prim, N_sc, 3, 3] shape
    primitive: ase.atoms.Atoms
        primitive cell for reference
    supercell: ase.atoms.Atoms
        supercell for reference
    new_supercell: ase.atoms.Atoms, optional
        supercell to map to (default)
    reduce_fc: bool
        return in [N_prim, N_sc, 3, 3]  shape
    two_dim: bool
        return in [3*N_sc, 3*N_sc] shape
    tol: float
        tolerance to discern pairs
    eps: float
        finite zero

    Returns
    -------
    newforce_constants: np.ndarray
        The remapped force constants

    """
    from hilde.spglib.wrapper import get_symmetry_dataset

    timer = Timer("remap force constants")

    if new_supercell is None:
        new_supercell = supercell.copy()

    # make sure we wrap the positions in the primitive cell correctly
    primitive.cell = supercell.cell

    primitive.wrap(eps=tol)
    supercell.wrap(eps=tol)

    n_sc = len(supercell)
    n_sc_new = len(new_supercell)

    sds = get_symmetry_dataset(new_supercell)
    map2prim = sds.mapping_to_primitive

    sc_r = np.zeros((force_constants.shape[0], force_constants.shape[1], 3))

    for aa, a1 in enumerate(primitive):
        diff = supercell.positions - a1.position
        p2s = np.where(np.sum(np.abs(diff), axis=1) < tol)[0][0]
        sc_r[aa] = supercell.get_distances(p2s, range(n_sc), mic=True, vector=True)

    ref_struct_pos = new_supercell.get_scaled_positions(wrap=True)

    fc_out = np.zeros((n_sc_new, n_sc_new, 3, 3))
    for a1, r0 in enumerate(progressbar(new_supercell.positions)):
        uc_index = map2prim[a1]
        for sc_a2, sc_r2 in enumerate(sc_r[uc_index]):
            r_pair = r0 + sc_r2
            sc_temp = new_supercell.get_cell(complete=True)
            r_pair = np.linalg.solve(sc_temp.T, r_pair.T).T % 1.0
            for a2 in range(n_sc_new):
                r_diff = np.abs(r_pair - ref_struct_pos[a2])
                # Integer value is the equivalent of 0.0
                r_diff -= np.floor(r_diff + eps)
                if np.sum(np.abs(r_diff)) < tol:
                    fc_out[a1, a2, :, :] += force_constants[uc_index, sc_a2, :, :]

    timer()

    if two_dim:
        return fc_out.swapaxes(1, 2).reshape(2 * (3 * fc_out.shape[1],))

    if reduce_fc:
        p2s_map = np.zeros(len(primitive), dtype=int)
        new_supercell.wrap(eps=tol)
        for aa, a1 in enumerate(primitive):
            diff = new_supercell.positions - a1.position
            p2s_map[aa] = np.where(np.sum(np.abs(diff), axis=1) < tol)[0][0]
        return reduce_force_constants(fc_out, p2s_map)

    return fc_out


def reduce_force_constants(fc_full, map2prim):
    """reduce force constants from [N_sc, N_sc, 3, 3] to [N_prim, N_sc, 3, 3]

    Parameters
    ----------
    fc_full: np.ndarray
        The non-reduced force constant matrix
    map2prim: np.ndarray
        An array with N_sc elements that maps the index of the supercell to an index in the unitcell

    Returns
    -------
    fc_out: np.ndarray
        The reduced force constants
    """
    uc_index = np.unique(map2prim)
    fc_out = np.zeros((len(uc_index), fc_full.shape[1], 3, 3))
    for ii, _ in enumerate(uc_index):
        fc_out[ii, :, :, :] = fc_full[uc_index, :, :, :]

    return fc_out


def parse_phonopy_force_constants(
    fc_filename="FORCE_CONSTANTS",
    primitive="geometry.primitive",
    supercell="geometry.supercell",
    two_dim=True,
    eps=1e-13,
    tol=1e-5,
    fmt="aims",
):
    """parse phonopy FORCE_CONSTANTS file and return as 2D array

<<<<<<< HEAD
    Parameters
    ----------
    uc_filename: str or Path
        primitive unit cell
    sc_filename: str or Path
        supercell
    fc_filename: str or Path
        phonopy forceconstant file to parse
    two_dim: bool
        return in [3*N_sc, 3*N_sc] shape
    eps: float
        finite zero
    tol: float
        tolerance to discern pairs
    fmt: str
        File format for the input geometries
=======
    Args:
        fc_filename (Pathlike): phonopy forceconstant file to parse
        primitive (Atoms or Pathlike): either unitcell as Atoms or where to find it
        supercell (Atoms or Pathlike): either supercell as Atoms or where to find it
        two_dim (bool): return in [3*N_sc, 3*N_sc] shape
        eps: finite zero
        tol: tolerance to discern pairs and wrap
        format: File format for the input geometries
>>>>>>> 3137abb4

    Returns:
        Force constants in (3*N_sc, 3*N_sc) shape
    """
<<<<<<< HEAD

    if "poscar" in str(uc_filename).lower():
        fmt = "vasp"

    uc = read(uc_filename, format=fmt)
    sc = read(sc_filename, format=fmt)
=======
    if isinstance(primitive, Atoms):
        uc = primitive
    elif Path(primitive).exists():
        uc = read(primitive, format=format)
    else:
        raise RuntimeError("primitive cell missing")

    if isinstance(supercell, Atoms):
        sc = supercell
    elif Path(supercell).exists():
        sc = read(supercell, format=format)
    else:
        raise RuntimeError("supercell missing")
>>>>>>> 3137abb4

    fc = parse_FORCE_CONSTANTS(fc_filename)

    fc = remap_force_constants(fc, uc, sc, two_dim=two_dim, tol=tol, eps=eps)

    return fc<|MERGE_RESOLUTION|>--- conflicted
+++ resolved
@@ -351,24 +351,6 @@
 ):
     """parse phonopy FORCE_CONSTANTS file and return as 2D array
 
-<<<<<<< HEAD
-    Parameters
-    ----------
-    uc_filename: str or Path
-        primitive unit cell
-    sc_filename: str or Path
-        supercell
-    fc_filename: str or Path
-        phonopy forceconstant file to parse
-    two_dim: bool
-        return in [3*N_sc, 3*N_sc] shape
-    eps: float
-        finite zero
-    tol: float
-        tolerance to discern pairs
-    fmt: str
-        File format for the input geometries
-=======
     Args:
         fc_filename (Pathlike): phonopy forceconstant file to parse
         primitive (Atoms or Pathlike): either unitcell as Atoms or where to find it
@@ -377,19 +359,10 @@
         eps: finite zero
         tol: tolerance to discern pairs and wrap
         format: File format for the input geometries
->>>>>>> 3137abb4
 
     Returns:
         Force constants in (3*N_sc, 3*N_sc) shape
     """
-<<<<<<< HEAD
-
-    if "poscar" in str(uc_filename).lower():
-        fmt = "vasp"
-
-    uc = read(uc_filename, format=fmt)
-    sc = read(sc_filename, format=fmt)
-=======
     if isinstance(primitive, Atoms):
         uc = primitive
     elif Path(primitive).exists():
@@ -403,7 +376,6 @@
         sc = read(supercell, format=format)
     else:
         raise RuntimeError("supercell missing")
->>>>>>> 3137abb4
 
     fc = parse_FORCE_CONSTANTS(fc_filename)
 
