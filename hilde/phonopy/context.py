--- conflicted
+++ resolved
@@ -66,17 +66,10 @@
 
     @property
     def ref_atoms(self):
-<<<<<<< HEAD
-        if not self._ref_atoms and not getattr(self.input_settings, "atoms", None):
-            self._ref_atoms = read(self.settings.geometry.file, format="aims")
-        elif not self._ref_atoms:
-            self._ref_atoms = self.input_settings.atoms
-=======
         """return the reference Atoms object for the given context"""
         if not self._ref_atoms:
             self._ref_atoms = self.settings.atoms
 
->>>>>>> 7105bee8
         return self._ref_atoms
 
     @ref_atoms.setter
