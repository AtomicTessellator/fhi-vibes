--- conflicted
+++ resolved
@@ -91,11 +91,7 @@
 @click.option("--rattle", type=float, help="atoms.rattle(stdev=X) (ASE default: 0.001)")
 @click.option("--quantum", is_flag=True, help="use quantum distribution function")
 @click.option("--deterministic", is_flag=True, help="create a deterministic sample")
-<<<<<<< HEAD
-@click.option("--plus_minus", is_flag=True)
-=======
 @click.option("--zacharias", is_flag=True, help="Zacharias Sampling (deterministic)")
->>>>>>> a16c6165
 @click.option("--gauge_eigenvectors", is_flag=True)
 @click.option("--sobol", is_flag=True, help="use Sobol numbers to create samples")
 @click.option("-seed", "--random_seed", type=int, help="seed the random numbers")
@@ -109,11 +105,7 @@
     rattle,
     quantum,
     deterministic,
-<<<<<<< HEAD
-    plus_minus,
-=======
     zacharias,
->>>>>>> a16c6165
     gauge_eigenvectors,
     sobol,
     random_seed,
@@ -132,11 +124,7 @@
         rattle,
         quantum,
         deterministic,
-<<<<<<< HEAD
-        plus_minus,
-=======
         zacharias,
->>>>>>> a16c6165
         gauge_eigenvectors,
         sobol,
         random_seed,
