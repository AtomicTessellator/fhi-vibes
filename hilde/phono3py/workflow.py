--- conflicted
+++ resolved
@@ -5,100 +5,6 @@
 from hilde.phonopy.workflow import bootstrap
 
 from .postprocess import postprocess
-
-<<<<<<< HEAD
-def run(
-    atoms,
-    calc,
-    supercell_matrix=None,
-    natoms_in_sc=None,
-    cutoff_pair_distance=defaults.cutoff_pair_distance,
-    kpt_density=None,
-    displacement=defaults.displacement,
-    symprec=defaults.symprec,
-    walltime=1800,
-    workdir=".",
-    trajectory="trajectory.yaml",
-    primitive_file="geometry.in.primitive",
-    supercell_file="geometry.in.supercell_fc3",
-    force_constants_file="force_constants_3.dat",
-    pickle_file="phono3py.pick",
-    db_kwargs=None,
-    up_kpoint_from_pc=False,
-    **kwargs,
-):
-    '''
-    Runs a Phono3py calculation
-    Args:
-        atoms (ASE Atoms Object): base atoms to use in the calculation
-        calc (ACE Calculator Object): Calculator used to calculate the forces
-        supercell_matrix (np.ndarray): Supercell matrix for the third order phonon calculation
-        cutoff_pair_distance (float): Sets all interatomic interactions to zero for atoms farther apart than this number
-        kpt_density (list of floats or float): k-point density for the calculation
-        displacement (float): Finite displacement value
-        symprec (float): Tolerance factor detecting the space group
-        walltime (int): Max wall clock time for the calculation in seconds
-        workdir (str): Path to the working directory
-        trajectory (str): File name for the trajectory file
-        primitive_file (str): File name for the primitive cell geometry file
-        supercell_file (str): File name for the super cell geometry file
-        force_constants_file (str): File name for the force constants output file
-        pickle_file (str): File name for the pickled Phono3py object
-        db_kwargs (dict): kwargs to add the calculation to a database
-    Returns (bool): True if all calculations are completed
-    '''
-    if "fireworks" in kwargs:
-        fw = kwargs.pop("fireworks")
-        if not kpt_density:
-            kpt_density = k2d(atoms, calc.parameters["k_grid"])
-    if "analysis_workdir" in kwargs:
-        del(kwargs["analysis_workdir"])
-
-    calc, supercell, scs, phonon3, metadata = preprocess(
-        atoms,
-        calc,
-        supercell_matrix,
-        natoms_in_sc,
-        cutoff_pair_distance,
-        kpt_density,
-        up_kpoint_from_pc,
-        displacement,
-        symprec,
-    )
-
-    # save input geometries and settings
-    settings = Settings()
-    with cwd(workdir, mkdir=True):
-        atoms.write(primitive_file, format="aims", scaled=True)
-        supercell.write(supercell_file, format="aims", scaled=False)
-
-    with cwd(Path(workdir) / calc_dirname, mkdir=True):
-        settings.write()
-
-    completed = calculate_socket(
-        atoms_to_calculate=scs,
-        calculator=calc,
-        metadata=metadata,
-        trajectory=trajectory,
-        walltime=walltime,
-        workdir=workdir,
-        primitive_file=primitive_file,
-        supercell_file=supercell_file,
-        **kwargs
-    )
-    if completed:
-        postprocess(
-            # phonon3,
-            trajectory=trajectory,
-            workdir=workdir,
-            force_constants_file=force_constants_file,
-            pickle_file=pickle_file,
-            db_kwargs=db_kwargs,
-            **kwargs,
-        )
-
-    return completed
-=======
 
 def run_phono3py(**kwargs):
     """ high level function to run phono3py workflow """
@@ -112,5 +18,4 @@
     else:
         print("Start postprocess.")
         postprocess(**args)
-        print("done.")
->>>>>>> c1a4cd88
+        print("done.")