--- conflicted
+++ resolved
@@ -54,17 +54,8 @@
     supercell_matrix,
     cutoff_pair_distance=defaults.cutoff_pair_distance,
     kpt_density=None,
-<<<<<<< HEAD
-    displacement=0.03,
-    symprec=1e-5,
-    q_mesh=[11,11,11],
-    cutoff_pair_distance=10.0,
-    log_level=2,
-    trajectory="trajectory.yaml",
-=======
     displacement=defaults.displacement,
     symprec=defaults.symprec,
->>>>>>> 80993c59
     walltime=1800,
     workdir=".",
     trajectory="trajectory.yaml",
@@ -144,9 +135,4 @@
         cutoff_pair_distance=cutoff_pair_distance,
         symprec=symprec,
     )
-<<<<<<< HEAD
-    for sc in scs:
-        sc.calc = calc
-=======
->>>>>>> 80993c59
     return phonon3, sc, scs, calc