""" Provide a highlevel phono3py workflow for computing 3rd order force constants """

from hilde.tasks import calculate_socket
from hilde.helpers.restarts import restart
from hilde.phonopy.workflow import bootstrap

from .postprocess import postprocess

<<<<<<< HEAD
def run_phono3py(postprocess_args={}, **kwargs):
=======

def run_phono3py(postprocess_args=None, **kwargs):
>>>>>>> f2bcf63d
    """ high level function to run phono3py workflow """

    args = bootstrap(name="phono3py", **kwargs)

    completed = calculate_socket(**args)

    if not completed:
        restart()
    else:
        print("Start postprocess.")
        if postprocess_args is None:
            postprocess_args = {}
        args.update(postprocess_args)
        postprocess(**args)
        print("done.")<|MERGE_RESOLUTION|>--- conflicted
+++ resolved
@@ -6,12 +6,7 @@
 
 from .postprocess import postprocess
 
-<<<<<<< HEAD
-def run_phono3py(postprocess_args={}, **kwargs):
-=======
-
 def run_phono3py(postprocess_args=None, **kwargs):
->>>>>>> f2bcf63d
     """ high level function to run phono3py workflow """
 
     args = bootstrap(name="phono3py", **kwargs)
