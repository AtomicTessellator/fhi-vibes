--- conflicted
+++ resolved
@@ -8,21 +8,6 @@
 from hilde.helpers.attribute_dict import AttributeDict as adict
 from hilde.helpers.numerics import get_3x3_matrix
 from . import defaults
-
-<<<<<<< HEAD
-defaults = adict(
-    {
-        "displacement": 0.03,
-        "cutoff_pair_distance": 100.0,
-        "symprec": 1e-5,
-        "q_mesh": [11, 11, 11],
-        "log_level": 2,
-    }
-)
-=======
-print(defaults)
->>>>>>> 4086d936
-
 
 def prepare_phono3py(
     atoms,
@@ -79,45 +64,6 @@
 
     return phonon3
 
-def preprocess_fireworks(
-    atoms,
-    calc,
-    kpt_density=None,
-    supercell_matrix=None,
-    cutoff_pair_distance=defaults.cutoff_pair_distance,
-    up_kpoint_from_pc=False,
-    displacement=defaults.displacement,
-    symprec=defaults.symprec,
-):
-    """ wrap the Phono3py preprocess for workflow """
-    if supercell_matrix is None:
-        raise InputError("The supercell_matrix must be defined")
-
-    # Phonopy preprocess
-    phonon3, _, supercell, _, scs = phono3py_preprocess(
-        atoms=atoms,
-        fc3_supercell_matrix=supercell_matrix,
-        n_atoms_in_sc_3=n_atoms_in_sc,
-        disp=displacement,
-        cutoff_pair_distance=cutoff_pair_distance,
-        symprec=symprec,
-    )
-    # make sure forces are computed (aims only)
-    if calc.name == "aims":
-        calc.parameters["compute_forces"] = True
-
-    if kpt_density is not None:
-        update_k_grid(supercell, calc, kpt_density)
-
-    metadata = metadata2dict(atoms, calc, phonon3)
-
-    to_run_scs = []
-    for sc in scs:
-        if sc:
-            sc.calc = calc
-            to_run_scs.append(sc)
-    return calc, supercell, to_run_scs, phonon3, metadata
-
 def preprocess(
     atoms,
     supercell_matrix,
