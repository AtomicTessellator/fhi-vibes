--- conflicted
+++ resolved
@@ -8,37 +8,23 @@
 from hilde.helpers.converters import dict2atoms
 from hilde.phonon_db.database_api import update_phonon_db
 from hilde.phonon_db.row import PhononRow
-<<<<<<< HEAD
 import hilde.phono3py.wrapper as ph3
 from hilde.phonopy import displacement_id_str
 from hilde.phono3py.wrapper import defaults
 from hilde.structure.convert import to_Atoms
-=======
-from hilde.phonopy import displacement_id_str
->>>>>>> 02507409
 from hilde.trajectory import reader as traj_reader
 
 
 def postprocess(
     phonon3,
-<<<<<<< HEAD
     calculated_atoms=None,
-=======
     symmetrize_fc3=False,
     workdir=".",
->>>>>>> 02507409
     trajectory="trajectory.yaml",
     force_constants_file="force_constants_3.hdf5",
     pickle_file="phono3py.pick",
     **kwargs,
 ):
-    """ Phonopy postprocess """
-    if "workdir" in kwargs:
-        workdir = kwargs["workdir"]
-    else:
-        workdir = "."
-
-<<<<<<< HEAD
     if "fireworks" in kwargs and kwargs["fireworks"]:
         if isinstance(phonon3, dict):
             phonon3 = PhononRow(dct=phonon3).to_phonon3()
@@ -63,6 +49,7 @@
         )
 
     trajectory = Path(workdir) / trajectory
+
     if calculated_atoms:
         if "fireworks" in kwargs and kwargs["fireworks"]:
             temp_atoms = [dict2atoms(cell) for cell in calculated_atoms]
@@ -72,30 +59,16 @@
             temp_atoms,
             key=lambda x: x.info[displacement_id_str] if x else len(disp_cells) + 1,
         )
-        fc3_cells = []
-        used_forces = 0
-        for cell in phonon3.get_supercells_with_displacements():
-            if cell is not None:
-                fc3_cells.append(calculated_atoms[used_forces])
-                used_forces += 1
-            else:
-                fc3_forces.append(None)
     elif trajectory.is_file():
-        fc3_cells = traj_reader(trajectory)
+        calculated_atoms = traj_reader(trajectory)
     else:
         raise ValueError("Either calculated_atoms or trajectory must be defined")
 
-    fc3_forces = ph3.get_forces(fc3_cells)
-    phonon3.produce_fc3(fc3_forces)
-
-    with (Path(workdir) / pickle_file).open("wb") as fp:
-        pickle.dump(phonon3, fp)
-=======
     forces_shape = calculated_atoms[0].get_forces().shape
 
     force_sets_fc3 = []
     used_forces = 0
-    for ii, cell in phonon3.get_supercells_with_displacements():
+    for ii, cell in enumerate(phonon3.get_supercells_with_displacements()):
         if cell is not None:
             ref_atoms = calculated_atoms[used_forces]
             if ref_atoms.info[displacement_id_str] == ii:
@@ -112,12 +85,10 @@
             is_permutation_symmetry=True,
             is_permutation_symmetry_fc2=True,
         )
-
     else:
         phonon3.produce_fc3(force_sets_fc3)
 
     write_fc3_to_hdf5(phonon3.get_fc3(), filename=force_constants_file)
->>>>>>> 02507409
 
     print(
         f"*** Force Sets provided in {pickle_file}, "
