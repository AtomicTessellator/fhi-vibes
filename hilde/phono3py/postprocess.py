""" Provide a full highlevel phonopy workflow """

from pathlib import Path
import pickle
import numpy as np

from hilde.helpers.converters import dict2atoms
from hilde.phonon_db.database_api import update_phonon_db
from hilde.phonon_db.row import PhononRow
import hilde.phonopy.wrapper as ph
from hilde.phonopy import displacement_id_str
from hilde.structure.convert import to_Atoms
from hilde.trajectory import reader as traj_reader


def postprocess(
    phonon3,
    trajectory="trajectory.yaml",
    force_constants_file="force_constants.dat",
    pickle_file="phono3py.pick",
    **kwargs,
):
<<<<<<< HEAD
    """
    Phono3py postprocess
    Args:
        phonon3 (Phono3py Object or dict): phono3py calculation to post process
        calculated_atoms (list [Atoms object]): A list of all supercells with displacements with the forces calculated
        trajectory (str): Trajectory file path
        workdir (str): work directory path
        force_constants_file (str): Third order force constant output file name
        displacement (float): size of the displacements
        q_mesh (list of ints): size of the qpoint mesh for thermal conductivity calcs
        cutoff_pair_distance (float): cutoff distance for force interactions
        symprec (float): symmetry percison for phono3py
        log_level (int): how much logging should be done
        pickle_file (str): pickle file filename
        db_path (str): Path to database
        fireworks (bool): If True Fireworks was used in the calculation
    """
    workdir = Path(workdir)
    trajectory = (workdir / trajectory).absolute()

    if fireworks:
        if isinstance(phonon3, dict):
            phonon3 = PhononRow(dct=phonon3).to_phonon3()
        else:
            phonon3 = PhononRow(phonon3=phonon3).to_phonon3()
        phonon3.generate_displacements(
            distance=displacement,
            cutoff_pair_distance=cutoff_pair_distance,
            is_plusminus="auto",
            is_diagonal=True,
        )
        if not phonon3._mesh:
            phonon3._mesh = np.array(q_mesh, dtype="intc")
    if calculated_atoms:
        if fireworks:
            temp_atoms = [dict2atoms(cell) for cell in calculated_atoms]
        else:
            temp_atoms = calculated_atoms.copy()
        calculated_atoms = sorted(
            temp_atoms,
            key=lambda x: x.info[displacement_id_str] if x else len(disp_cells) + 1,
        )
    elif Path(trajectory).is_file():
=======
    """ Phonopy postprocess """

    trajectory = Path(workdir) / trajectory

    if trajectory.is_file():
>>>>>>> 80993c59
        calculated_atoms = traj_reader(trajectory)
    else:
        raise ValueError("Either calculated_atoms or trajectory must be defined")


    fc3_cells = []
    used_forces = 0
    for ii, cell in phonon3.get_supercells_with_displacements():
        if cell is not None and ii == :
            fc3_cells.append(calculated_atoms[used_forces])
            used_forces += 1
        else:
            fc3_forces.append(None)
    fc3_forces = ph3.get_forces(fc3_cells)
    phonon3.produce_fc3(fc3_forces)

<<<<<<< HEAD
    phonon3.run_thermal_conductivity(write_kappa=True)
=======


    force_sets = [atoms.get_forces() for atoms in calculated_atoms]

>>>>>>> 80993c59
    # compute and save force constants
    phonon3.set_fc3(force_sets)

    with (Path(workdir) / pickle_file).open("wb") as fp:
        pickle.dump(phonon, fp)

    exit(
        f"*** Force Sets provided in {pickle_file}, "
        "full postprocess not yet supported"
    )<|MERGE_RESOLUTION|>--- conflicted
+++ resolved
@@ -20,57 +20,11 @@
     pickle_file="phono3py.pick",
     **kwargs,
 ):
-<<<<<<< HEAD
-    """
-    Phono3py postprocess
-    Args:
-        phonon3 (Phono3py Object or dict): phono3py calculation to post process
-        calculated_atoms (list [Atoms object]): A list of all supercells with displacements with the forces calculated
-        trajectory (str): Trajectory file path
-        workdir (str): work directory path
-        force_constants_file (str): Third order force constant output file name
-        displacement (float): size of the displacements
-        q_mesh (list of ints): size of the qpoint mesh for thermal conductivity calcs
-        cutoff_pair_distance (float): cutoff distance for force interactions
-        symprec (float): symmetry percison for phono3py
-        log_level (int): how much logging should be done
-        pickle_file (str): pickle file filename
-        db_path (str): Path to database
-        fireworks (bool): If True Fireworks was used in the calculation
-    """
-    workdir = Path(workdir)
-    trajectory = (workdir / trajectory).absolute()
-
-    if fireworks:
-        if isinstance(phonon3, dict):
-            phonon3 = PhononRow(dct=phonon3).to_phonon3()
-        else:
-            phonon3 = PhononRow(phonon3=phonon3).to_phonon3()
-        phonon3.generate_displacements(
-            distance=displacement,
-            cutoff_pair_distance=cutoff_pair_distance,
-            is_plusminus="auto",
-            is_diagonal=True,
-        )
-        if not phonon3._mesh:
-            phonon3._mesh = np.array(q_mesh, dtype="intc")
-    if calculated_atoms:
-        if fireworks:
-            temp_atoms = [dict2atoms(cell) for cell in calculated_atoms]
-        else:
-            temp_atoms = calculated_atoms.copy()
-        calculated_atoms = sorted(
-            temp_atoms,
-            key=lambda x: x.info[displacement_id_str] if x else len(disp_cells) + 1,
-        )
-    elif Path(trajectory).is_file():
-=======
     """ Phonopy postprocess """
 
     trajectory = Path(workdir) / trajectory
 
     if trajectory.is_file():
->>>>>>> 80993c59
         calculated_atoms = traj_reader(trajectory)
     else:
         raise ValueError("Either calculated_atoms or trajectory must be defined")
@@ -87,14 +41,7 @@
     fc3_forces = ph3.get_forces(fc3_cells)
     phonon3.produce_fc3(fc3_forces)
 
-<<<<<<< HEAD
-    phonon3.run_thermal_conductivity(write_kappa=True)
-=======
-
-
     force_sets = [atoms.get_forces() for atoms in calculated_atoms]
-
->>>>>>> 80993c59
     # compute and save force constants
     phonon3.set_fc3(force_sets)
 
