--- conflicted
+++ resolved
@@ -33,39 +33,4 @@
 
             new_force_constants[i1, L1, i2, L2] = clean_matrix(phi)
 
-<<<<<<< HEAD
-    return new_force_constants
-
-
-def parse_tdep_forceconstant(fname="infile.forceconstant_remapped", remapped=True):
-    """ parse the remapped forceconstants from TDEP """
-    timer = Timer()
-
-    if not remapped:
-        raise RuntimeError("Only remapped forceconstants can be parsed currently.")
-
-    print(f"Parse force constants from\n  {fname}")
-    with open(fname) as fo:
-        n_atoms = int(next(fo).split()[0])
-        cutoff = float(next(fo).split()[0])
-
-        print(f".. Number of atoms:   {n_atoms}")
-        print(f".. Real space cutoff: {cutoff:.3f} \AA")
-
-        force_constants = np.zeros([n_atoms, 3, n_atoms, 3])
-
-        for i1 in range(n_atoms):
-            n_neighbors = int(next(fo).split()[0])
-            for _ in range(n_neighbors):
-                i2 = int(next(fo).split()[0]) - 1
-                # skip the lattice point
-                _ = np.array(next(fo).split(), dtype=float)
-                phi = np.array([next(fo).split() for _ in range(3)], dtype=float)
-                force_constants[i1, :, i2, :] += phi
-
-    timer()
-
-    return force_constants.reshape(2 * (3 * n_atoms,))
-=======
-    return new_force_constants
->>>>>>> 6f9292d3
+    return new_force_constants