""" Helpers for working with kpoint densites """

import numpy as np
from hilde.helpers.warnings import warn


def d2k(atoms, kptdensity=3.5, even=True):
    """[ase.calculators.calculator.kptdensity2monkhorstpack]
    Convert k-point density to Monkhorst-Pack grid size.

    atoms: Atoms object
        Contains unit cell and information about boundary conditions.
    kptdensity: float
        Required k-point density.  Default value is 3.5 point per Ang^-1.
    even: bool
        Round up to even numbers.
    """

    recipcell = atoms.get_reciprocal_cell()
    kpts = []
    for i in range(3):
        if atoms.pbc[i]:
            k = 2 * np.pi * np.sqrt((recipcell[i] ** 2).sum()) * float(kptdensity)
            if even:
                kpts.append(2 * int(np.ceil(k / 2)))
            else:
                kpts.append(int(np.ceil(k)))
        else:
            kpts.append(1)
    return kpts

def d2k_cellinfo(recipcell, pbc, kptdensity=3.5, even=True):
    kpts = []
    for i in range(3):
        if pbc[i]:
            k = 2 * np.pi * np.sqrt((recipcell[i] ** 2).sum()) * float(kptdensity)
            if even:
                kpts.append(2 * int(np.ceil(k / 2)))
            else:
                kpts.append(int(np.ceil(k)))
        else:
            kpts.append(1)
    return kpts

def k2d(atoms, k_grid=[2, 2, 2]):
    """Generate the kpoint density in each direction from given k_grid.

    Args:
        atoms (Atoms): Atoms object of interest.
        k_grid (list): k_grid that was used.

    Returns:
        np.ndarray: The density of kpoints in each direction.
                    Use result.mean() to compute average kpoint density.
    """

    recipcell = atoms.get_reciprocal_cell()
    densities = k_grid / (2 * np.pi * np.sqrt((recipcell ** 2).sum(axis=1)))
    return np.array(densities)


def update_k_grid(atoms, calc, kptdensity, even=True):
    """ update the k_grid in calc with the respective density """

    k_grid = d2k(atoms, kptdensity, even)

    if calc.name == "aims":
<<<<<<< HEAD
        calc.parameters["k_grid"] = k_grid

def update_k_grid_calc_dict(calc_dict, recipcell, pbc, kptdensity, even=True):
    k_grid = d2k_cellinfo(recipcell, pbc, kptdensity, even)

    if "k_grid" in calc_dict["calculator_parameters"]:
        calc_dict["calculator_parameters"]["k_grid"] = k_grid
    return calc_dict
=======
        warn(f"update k_grid to {k_grid}")
        calc.parameters["k_grid"] = k_grid
>>>>>>> 62aa7dbc
<|MERGE_RESOLUTION|>--- conflicted
+++ resolved
@@ -65,7 +65,7 @@
     k_grid = d2k(atoms, kptdensity, even)
 
     if calc.name == "aims":
-<<<<<<< HEAD
+        warn(f"update k_grid to {k_grid}")
         calc.parameters["k_grid"] = k_grid
 
 def update_k_grid_calc_dict(calc_dict, recipcell, pbc, kptdensity, even=True):
@@ -73,8 +73,4 @@
 
     if "k_grid" in calc_dict["calculator_parameters"]:
         calc_dict["calculator_parameters"]["k_grid"] = k_grid
-    return calc_dict
-=======
-        warn(f"update k_grid to {k_grid}")
-        calc.parameters["k_grid"] = k_grid
->>>>>>> 62aa7dbc
+    return calc_dict