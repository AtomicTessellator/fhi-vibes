FK: should the database know which parameters have been ignores?
FK: List of things that might go to database as well:
  - No. of scf steps
FK: Places where ase should be able to handle file objects insteas of strings:
  - MD(trajectory=...)
  - Aims(species_dir=...
<<<<<<< HEAD
TP: All data structures that go into the database need to have some standardized/reversible method to convert it into a database acceptable data format. We should try to standardize the data types to make this easier
=======
FK: It would be neat if atoms.calc.write(..) would accept a directory to write the files to
  -> I added a cd() that can change directory intermediately (in helpers.paths)
>>>>>>> 96e187e1
<|MERGE_RESOLUTION|>--- conflicted
+++ resolved
@@ -4,9 +4,6 @@
 FK: Places where ase should be able to handle file objects insteas of strings:
   - MD(trajectory=...)
   - Aims(species_dir=...
-<<<<<<< HEAD
-TP: All data structures that go into the database need to have some standardized/reversible method to convert it into a database acceptable data format. We should try to standardize the data types to make this easier
-=======
 FK: It would be neat if atoms.calc.write(..) would accept a directory to write the files to
   -> I added a cd() that can change directory intermediately (in helpers.paths)
->>>>>>> 96e187e1
+TP: All data structures that go into the database need to have some standardized/reversible method to convert it into a database acceptable data format. We should try to standardize the data types to make this easier