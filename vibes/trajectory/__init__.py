""" tools for storing MD trajectories

Logic:
* save md metadata to new trajectory
* append each md step afterwards

"""


# from vibes.helpers.converters import results2dict
# from vibes.helpers.converters import dict2json as dumper
<<<<<<< HEAD
from vibes.helpers import talk as _talk, Timer

_prefix = "trajectory"
_fc_key = "force_constants"

key_reference_atoms = "reference atoms"
key_reference_primitive = "reference primitive atoms"
key_reference_positions = "reference positions"
key_metadata = "raw_metadata"

key_positions = "positions"
key_velocities = "velocities"

key_forces = "forces"
key_forces_harmonic = "forces_harmonic"
key_energy_kinetic = "kinetic_energy"
key_energy_potential = "potential_energy"
key_energy_potential_harmonic = "potential_energy_harmonic"
key_pressure = "pressure"
key_temperature = "temperature"

time_dims = "time"
atoms_dims = [time_dims, "I"]
vec_dims = [time_dims, "a"]
atoms_vec_dims = [time_dims, "I", "a"]
stress_dims = [time_dims, "a", "b"]
stresses_dims = [time_dims, "I", "a", "b"]
kappa_dims = [time_dims, "I", "J", "a", "b"]


Timer.prefix = _prefix


def talk(msg):
    """wrapper for `utils.talk` with prefix"""
    return _talk(msg, prefix=_prefix)


def get_hashes_from_trajectory_file(trajectory, verbose=False):
    """return all hashes from trajectory"""

    try:
        traj = reader(trajectory, verbose=verbose)
    except (FileNotFoundError, KeyError):
        return []

    return traj.get_hashes()


=======
>>>>>>> 7dce29f8
from vibes.helpers.hash import hash_atoms
# from vibes import __version__ as version
# from vibes import son
from vibes.trajectory.io import metadata2file, reader, results2dict, step2file
from vibes.trajectory.trajectory import (
    Trajectory,
    key_reference_atoms,
    key_reference_positions,
    key_reference_primitive,
)

from .utils import get_hashes_from_trajectory_file<|MERGE_RESOLUTION|>--- conflicted
+++ resolved
@@ -7,69 +7,8 @@
 """
 
 
-# from vibes.helpers.converters import results2dict
-# from vibes.helpers.converters import dict2json as dumper
-<<<<<<< HEAD
-from vibes.helpers import talk as _talk, Timer
-
-_prefix = "trajectory"
-_fc_key = "force_constants"
-
-key_reference_atoms = "reference atoms"
-key_reference_primitive = "reference primitive atoms"
-key_reference_positions = "reference positions"
-key_metadata = "raw_metadata"
-
-key_positions = "positions"
-key_velocities = "velocities"
-
-key_forces = "forces"
-key_forces_harmonic = "forces_harmonic"
-key_energy_kinetic = "kinetic_energy"
-key_energy_potential = "potential_energy"
-key_energy_potential_harmonic = "potential_energy_harmonic"
-key_pressure = "pressure"
-key_temperature = "temperature"
-
-time_dims = "time"
-atoms_dims = [time_dims, "I"]
-vec_dims = [time_dims, "a"]
-atoms_vec_dims = [time_dims, "I", "a"]
-stress_dims = [time_dims, "a", "b"]
-stresses_dims = [time_dims, "I", "a", "b"]
-kappa_dims = [time_dims, "I", "J", "a", "b"]
-
-
-Timer.prefix = _prefix
-
-
-def talk(msg):
-    """wrapper for `utils.talk` with prefix"""
-    return _talk(msg, prefix=_prefix)
-
-
-def get_hashes_from_trajectory_file(trajectory, verbose=False):
-    """return all hashes from trajectory"""
-
-    try:
-        traj = reader(trajectory, verbose=verbose)
-    except (FileNotFoundError, KeyError):
-        return []
-
-    return traj.get_hashes()
-
-
-=======
->>>>>>> 7dce29f8
 from vibes.helpers.hash import hash_atoms
-# from vibes import __version__ as version
-# from vibes import son
 from vibes.trajectory.io import metadata2file, reader, results2dict, step2file
-from vibes.trajectory.trajectory import (
-    Trajectory,
-    key_reference_atoms,
-    key_reference_positions,
-    key_reference_primitive,
-)
+from vibes.trajectory.trajectory import Trajectory
 
 from .utils import get_hashes_from_trajectory_file