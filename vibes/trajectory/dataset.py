"""compute and analyze heat fluxes"""
import json
import numpy as np
import xarray as xr
from ase import units

from vibes.helpers import warn
from vibes.helpers.converters import atoms2json
from vibes.structure.misc import get_sysname
<<<<<<< HEAD
from .utils import clean_pressure
from vibes.green_kubo.heat_flux import (
    key_heat_flux,
    key_heat_flux_aux,
    key_heat_fluxes,
    key_heat_fluxes_aux,
)
from . import (
    Timer,
    key_reference_atoms,
    key_reference_positions,
    key_reference_primitive,
    key_metadata,
    key_forces,
    key_forces_harmonic,
    key_energy_kinetic,
    key_energy_potential,
    key_energy_potential_harmonic,
    time_dims,
    vec_dims,
    atoms_vec_dims,
    stress_dims,
    stresses_dims,
    kappa_dims,
)
=======

from .trajectory import (
    key_reference_atoms,
    key_reference_positions,
    key_reference_primitive,
)
from .utils import Timer, clean_pressure


time_dims = "time"
vec_dims = [time_dims, "I", "a"]
stress_dims = [time_dims, "a", "b"]
kappa_dims = [time_dims, "I", "J", "a", "b"]
>>>>>>> 7dce29f8


def _time_coords(trajectory):
    """return time as coords dict"""
    coords = {time_dims: trajectory.times}
    return coords


def _attrs(trajectory, dct=None, metadata=False):
    """return metadata dictionary with defaults + custom dct"""

    attrs = {
        "System Name": get_sysname(trajectory.ref_atoms),
        "natoms": len(trajectory.ref_atoms),
        "time unit": "fs",
        "timestep": trajectory.timestep,
        "nsteps": len(trajectory) - 1,
        "symbols": trajectory.symbols,
        "masses": trajectory.masses,
        key_reference_atoms: atoms2json(trajectory.reference_atoms, reduce=False),
        "average atoms": atoms2json(trajectory.average_atoms, reduce=False),
        key_reference_positions: trajectory.ref_positions.flatten(),
    }

    # handle non-periodic systems
    try:
        attrs.update({"volume": trajectory.volume})
    except ValueError:
        pass

    if trajectory.primitive:
        rep = atoms2json(trajectory.primitive, reduce=False)
        prim_attrs = {key_reference_primitive: rep}
        attrs.update(prim_attrs)

    if trajectory.force_constants_remapped is not None:
        fc = trajectory.force_constants_remapped.flatten()
        fc_attrs = {"flattened force_constants": fc}
        attrs.update(fc_attrs)

    if dct and isinstance(dct, dict):
        attrs.update(dct)

    if metadata:
        raw_metadata = json.dumps(trajectory.metadata)
        attrs.update({key_metadata: raw_metadata})

    return attrs


def get_positions_dataarray(trajectory, verbose=True):
    """extract positions from TRAJECTORY  and return as xarray.DataArray

    Args:
        trajectory (Trajectory): list of atoms objects
    Returns:
        positions (xarray.DataArray [N_t, N_a, 3])
    """
    timer = Timer("Get positions from trajectory", verbose=verbose)

    df = xr.DataArray(
        trajectory.positions,
        dims=atoms_vec_dims,
        coords=_time_coords(trajectory),
        name="positions",
        attrs=_attrs(trajectory),
    )

    timer()

    return df


def get_velocities_dataarray(trajectory, verbose=True):
    """extract velocties from TRAJECTORY  and return as xarray.DataArray

    Args:
        trajectory (Trajectory): list of atoms objects
    Returns:
        velocities (xarray.DataArray [N_t, N_a, 3])
    """
    timer = Timer("Get velocities from trajectory", verbose=verbose)

    df = xr.DataArray(
        trajectory.velocities,
        dims=atoms_vec_dims,
        coords=_time_coords(trajectory),
        name="velocities",
        attrs=_attrs(trajectory),
    )

    timer()

    return df


def get_pressure_dataarray(trajectory, GPa=False, verbose=True):
    """extract pressure from TRAJECTORY  and return as xarray.DataArray

    Args:
        trajectory (Trajectory): list of atoms objects
    Returns:
        pressure (xarray.DataArray [N_t])
    """
    timer = Timer("Get pressure from trajectory", verbose=verbose)

    unit = 1.0
    if GPa:
        unit = units.GPa

    extra_metadata = {"to_eV": unit}

    df = xr.DataArray(
        clean_pressure(trajectory.pressure / unit),
        dims=[time_dims],
        coords=_time_coords(trajectory),
        name="pressure",
        attrs=_attrs(trajectory, dct=extra_metadata),
    )

    timer()

    return df


def get_trajectory_dataset(trajectory, metadata=False):
    """Return trajectory data as xarray.Dataset

    Args:
        trajectory: list of atoms objects WITH ATOMIC STRESS computed
        metadata (bool): include `raw_metadata` in `attrs`
    Returns:
        xarray.Dataset:
            positions, velocities, forces, stress, pressure, temperature
    """

    # add velocities and pressure
    positions = get_positions_dataarray(trajectory)
    velocities = get_velocities_dataarray(trajectory)
    pressure = get_pressure_dataarray(trajectory)

    dataset = {
        "positions": positions,
        "displacements": (atoms_vec_dims, trajectory.displacements),
        "velocities": velocities,
        "momenta": (atoms_vec_dims, trajectory.momenta),
        key_forces: (atoms_vec_dims, trajectory.forces),
        key_energy_kinetic: (time_dims, trajectory.kinetic_energy),
        key_energy_potential: (time_dims, trajectory.potential_energy),
        "stress": (stress_dims, trajectory.stress),
        "pressure": pressure,
        "temperature": (time_dims, trajectory.temperatures),
    }

    # heat_flux
    flux = trajectory.get_heat_flux()
    if flux is not None:
        dataset.update({key_heat_flux: (vec_dims, flux)})

    # heat_flux_aux
    flux = trajectory.get_heat_flux(aux=True)
    if flux is not None:
        dataset.update({key_heat_flux_aux: (vec_dims, flux)})

    # heat_fluxes
    flux = trajectory.get_heat_fluxes()
    if flux is not None:
        dataset.update({key_heat_fluxes: (atoms_vec_dims, flux)})

    # heat_fluxes_aux
    flux = trajectory.get_heat_fluxes(aux=True)
    if flux is not None:
        dataset.update({key_heat_fluxes_aux: (atoms_vec_dims, flux)})

    coords = _time_coords(trajectory)
    attrs = _attrs(trajectory, metadata=metadata)

    if trajectory.forces_harmonic is not None:
        epot_ha = trajectory.potential_energy_harmonic
        update_dict = {
            key_forces_harmonic: (atoms_vec_dims, trajectory.forces_harmonic),
            key_energy_potential_harmonic: (time_dims, epot_ha),
            "sigma_per_sample": (time_dims, trajectory.sigma_per_sample),
        }
        dataset.update(update_dict)
        attrs.update({"sigma": trajectory.sigma})

    return xr.Dataset(dataset, coords=coords, attrs=attrs)


def get_heat_flux_dataset(trajectory, only_flux=False):
    """compute heat fluxes from TRAJECTORY and return as xarray

    Args:
        trajectory: list of atoms objects WITH ATOMIC STRESS computed
        only_flux (bool): only return heat flux and attrs

    Returns:
        xarray.Dataset:
            heat_flux
            avg_heat_flux
    """
    # add velocities and pressure
    data = get_trajectory_dataset(trajectory)

    flux = [a.calc.results[key_heat_flux] for a in trajectory]

    dataset = {
        key_heat_flux: (vec_dims, np.array(flux)),
        "pressure": data.pressure,
        "temperature": data.temperature,
    }

    if not only_flux:
        fluxes = [a.calc.results[key_heat_fluxes] for a in trajectory]
        flux_aux = [a.calc.results[key_heat_flux_aux] for a in trajectory]
        fluxes_aux = [a.calc.results[key_heat_fluxes_aux] for a in trajectory]

        dataset.update(
            {
                key_heat_fluxes: (atoms_vec_dims, np.array(fluxes)),
                key_heat_flux_aux: (vec_dims, np.array(flux_aux)),
                key_heat_fluxes_aux: (atoms_vec_dims, np.array(fluxes_aux)),
                "positions": data.positions,
                "velocities": data.velocities,
                key_forces: data.forces,
            }
        )
    coords = _time_coords(trajectory)
    attrs = _attrs(trajectory)

    return xr.Dataset(dataset, coords=coords, attrs=attrs)<|MERGE_RESOLUTION|>--- conflicted
+++ resolved
@@ -1,58 +1,22 @@
 """compute and analyze heat fluxes"""
 import json
+
 import numpy as np
 import xarray as xr
 from ase import units
 
+from vibes import dimensions as dims
+from vibes import keys
 from vibes.helpers import warn
 from vibes.helpers.converters import atoms2json
 from vibes.structure.misc import get_sysname
-<<<<<<< HEAD
-from .utils import clean_pressure
-from vibes.green_kubo.heat_flux import (
-    key_heat_flux,
-    key_heat_flux_aux,
-    key_heat_fluxes,
-    key_heat_fluxes_aux,
-)
-from . import (
-    Timer,
-    key_reference_atoms,
-    key_reference_positions,
-    key_reference_primitive,
-    key_metadata,
-    key_forces,
-    key_forces_harmonic,
-    key_energy_kinetic,
-    key_energy_potential,
-    key_energy_potential_harmonic,
-    time_dims,
-    vec_dims,
-    atoms_vec_dims,
-    stress_dims,
-    stresses_dims,
-    kappa_dims,
-)
-=======
-
-from .trajectory import (
-    key_reference_atoms,
-    key_reference_positions,
-    key_reference_primitive,
-)
+
 from .utils import Timer, clean_pressure
-
-
-time_dims = "time"
-vec_dims = [time_dims, "I", "a"]
-stress_dims = [time_dims, "a", "b"]
-kappa_dims = [time_dims, "I", "J", "a", "b"]
->>>>>>> 7dce29f8
 
 
 def _time_coords(trajectory):
     """return time as coords dict"""
-    coords = {time_dims: trajectory.times}
+    coords = {dims.time: trajectory.times}
     return coords
 
 
@@ -67,9 +31,9 @@
         "nsteps": len(trajectory) - 1,
         "symbols": trajectory.symbols,
         "masses": trajectory.masses,
-        key_reference_atoms: atoms2json(trajectory.reference_atoms, reduce=False),
+        keys.reference_atoms: atoms2json(trajectory.reference_atoms, reduce=False),
         "average atoms": atoms2json(trajectory.average_atoms, reduce=False),
-        key_reference_positions: trajectory.ref_positions.flatten(),
+        keys.reference_positions: trajectory.ref_positions.flatten(),
     }
 
     # handle non-periodic systems
@@ -80,7 +44,7 @@
 
     if trajectory.primitive:
         rep = atoms2json(trajectory.primitive, reduce=False)
-        prim_attrs = {key_reference_primitive: rep}
+        prim_attrs = {keys.reference_primitive: rep}
         attrs.update(prim_attrs)
 
     if trajectory.force_constants_remapped is not None:
@@ -93,7 +57,7 @@
 
     if metadata:
         raw_metadata = json.dumps(trajectory.metadata)
-        attrs.update({key_metadata: raw_metadata})
+        attrs.update({keys.metadata: raw_metadata})
 
     return attrs
 
@@ -110,7 +74,7 @@
 
     df = xr.DataArray(
         trajectory.positions,
-        dims=atoms_vec_dims,
+        dims=dims.atoms_vec,
         coords=_time_coords(trajectory),
         name="positions",
         attrs=_attrs(trajectory),
@@ -133,7 +97,7 @@
 
     df = xr.DataArray(
         trajectory.velocities,
-        dims=atoms_vec_dims,
+        dims=dims.atoms_vec,
         coords=_time_coords(trajectory),
         name="velocities",
         attrs=_attrs(trajectory),
@@ -162,7 +126,7 @@
 
     df = xr.DataArray(
         clean_pressure(trajectory.pressure / unit),
-        dims=[time_dims],
+        dims=[dims.time],
         coords=_time_coords(trajectory),
         name="pressure",
         attrs=_attrs(trajectory, dct=extra_metadata),
@@ -191,36 +155,36 @@
 
     dataset = {
         "positions": positions,
-        "displacements": (atoms_vec_dims, trajectory.displacements),
+        "displacements": (dims.atoms_vec, trajectory.displacements),
         "velocities": velocities,
-        "momenta": (atoms_vec_dims, trajectory.momenta),
-        key_forces: (atoms_vec_dims, trajectory.forces),
-        key_energy_kinetic: (time_dims, trajectory.kinetic_energy),
-        key_energy_potential: (time_dims, trajectory.potential_energy),
-        "stress": (stress_dims, trajectory.stress),
+        "momenta": (dims.atoms_vec, trajectory.momenta),
+        keys.forces: (dims.atoms_vec, trajectory.forces),
+        keys.energy_kinetic: (dims.time, trajectory.kinetic_energy),
+        keys.energy_potential: (dims.time, trajectory.potential_energy),
+        "stress": (dims.stress, trajectory.stress),
         "pressure": pressure,
-        "temperature": (time_dims, trajectory.temperatures),
+        "temperature": (dims.time, trajectory.temperatures),
     }
 
     # heat_flux
     flux = trajectory.get_heat_flux()
     if flux is not None:
-        dataset.update({key_heat_flux: (vec_dims, flux)})
+        dataset.update({keys.heat_flux: (dims.vec, flux)})
 
     # heat_flux_aux
     flux = trajectory.get_heat_flux(aux=True)
     if flux is not None:
-        dataset.update({key_heat_flux_aux: (vec_dims, flux)})
+        dataset.update({keys.heat_flux_aux: (dims.vec, flux)})
 
     # heat_fluxes
     flux = trajectory.get_heat_fluxes()
     if flux is not None:
-        dataset.update({key_heat_fluxes: (atoms_vec_dims, flux)})
+        dataset.update({keys.heat_fluxes: (dims.atoms_vec, flux)})
 
     # heat_fluxes_aux
     flux = trajectory.get_heat_fluxes(aux=True)
     if flux is not None:
-        dataset.update({key_heat_fluxes_aux: (atoms_vec_dims, flux)})
+        dataset.update({keys.heat_fluxes_aux: (dims.atoms_vec, flux)})
 
     coords = _time_coords(trajectory)
     attrs = _attrs(trajectory, metadata=metadata)
@@ -228,9 +192,9 @@
     if trajectory.forces_harmonic is not None:
         epot_ha = trajectory.potential_energy_harmonic
         update_dict = {
-            key_forces_harmonic: (atoms_vec_dims, trajectory.forces_harmonic),
-            key_energy_potential_harmonic: (time_dims, epot_ha),
-            "sigma_per_sample": (time_dims, trajectory.sigma_per_sample),
+            keys.forces_harmonic: (dims.atoms_vec, trajectory.forces_harmonic),
+            keys.energy_potential_harmonic: (dims.time, epot_ha),
+            "sigma_per_sample": (dims.time, trajectory.sigma_per_sample),
         }
         dataset.update(update_dict)
         attrs.update({"sigma": trajectory.sigma})
@@ -253,27 +217,27 @@
     # add velocities and pressure
     data = get_trajectory_dataset(trajectory)
 
-    flux = [a.calc.results[key_heat_flux] for a in trajectory]
+    flux = [a.calc.results[keys.heat_flux] for a in trajectory]
 
     dataset = {
-        key_heat_flux: (vec_dims, np.array(flux)),
+        keys.heat_flux: (dims.vec, np.array(flux)),
         "pressure": data.pressure,
         "temperature": data.temperature,
     }
 
     if not only_flux:
-        fluxes = [a.calc.results[key_heat_fluxes] for a in trajectory]
-        flux_aux = [a.calc.results[key_heat_flux_aux] for a in trajectory]
-        fluxes_aux = [a.calc.results[key_heat_fluxes_aux] for a in trajectory]
+        fluxes = [a.calc.results[keys.heat_fluxes] for a in trajectory]
+        flux_aux = [a.calc.results[keys.heat_flux_aux] for a in trajectory]
+        fluxes_aux = [a.calc.results[keys.heat_fluxes_aux] for a in trajectory]
 
         dataset.update(
             {
-                key_heat_fluxes: (atoms_vec_dims, np.array(fluxes)),
-                key_heat_flux_aux: (vec_dims, np.array(flux_aux)),
-                key_heat_fluxes_aux: (atoms_vec_dims, np.array(fluxes_aux)),
+                keys.heat_fluxes: (dims.atoms_vec, np.array(fluxes)),
+                keys.heat_flux_aux: (dims.vec, np.array(flux_aux)),
+                keys.heat_fluxes_aux: (dims.atoms_vec, np.array(fluxes_aux)),
                 "positions": data.positions,
                 "velocities": data.velocities,
-                key_forces: data.forces,
+                keys.forces: data.forces,
             }
         )
     coords = _time_coords(trajectory)
