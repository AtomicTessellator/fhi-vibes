"""
A leightweight wrapper for Phonopy()
"""

import json
from pathlib import Path

import numpy as np
from phonopy import Phonopy
from vibes import konstanten as const
from vibes.helpers import brillouinzone as bz
from vibes.helpers import talk, warn
from vibes.helpers.numerics import get_3x3_matrix
from vibes.materials_fp.material_fingerprint import get_phonon_bs_fp, to_dict
from vibes.phonopy.utils import get_supercells_with_displacements
from vibes.spglib.wrapper import map_unique_to_atoms
from vibes.structure.convert import to_Atoms, to_phonopy_atoms

from . import _defaults as defaults


def prepare_phonopy(
    atoms,
    supercell_matrix,
    fc2=None,
    displacement=defaults.kwargs.displacement,
    symprec=defaults.kwargs.symprec,
    trigonal=defaults.kwargs.is_trigonal,
    is_diagonal=defaults.kwargs.is_diagonal,
    is_plusminus=defaults.kwargs.is_plusminus,
    wrap=False,
):
    """Create a Phonopy object

    Parameters
    ----------
    atoms: ase.atoms.Atoms
        The primitive cell for the calculation
    supercell_matrix: np.ndarray
        The supercell matrix for generating the supercell
    fc2: np.ndarray
        The second order force constants
    displacement: float
        The magnitude of the phonon displacement
    symprec: float
        tolerance for determining the symmetry/spacegroup of the primitive cell
    trigonal: bool
        If True use trigonal displacements
    is_diagonal: bool
        If True use diagonal displacements
    is_plusminus: bool
        trigger to compute both + and - the displacement

    Returns
    -------
    phonon: phonopy.Phonopy
        The phonopy object corresponding to the parameters
    """
    ph_atoms = to_phonopy_atoms(atoms, wrap=wrap)
    supercell_matrix = get_3x3_matrix(supercell_matrix)

    phonon = Phonopy(
        ph_atoms,
        supercell_matrix=np.transpose(supercell_matrix),
        symprec=symprec,
        is_symmetry=True,
        factor=const.omega_to_THz,
    )

    phonon.generate_displacements(
        distance=displacement,
        is_plusminus=is_plusminus,
        # is_diagonal=False is chosen to be in line with phono3py, see
        # https://github.com/atztogo/phono3py/pull/15
        is_diagonal=is_diagonal,
        is_trigonal=trigonal,
    )

    if fc2 is not None:
        phonon.set_force_constants(fc2)

    return phonon


def preprocess(
    atoms,
    supercell_matrix,
    displacement=defaults.kwargs.displacement,
    symprec=defaults.kwargs.symprec,
    trigonal=defaults.kwargs.is_trigonal,
    is_plusminus=defaults.kwargs.is_plusminus,
    **kwargs,
):
    """Generate phonopy objects and return displacements as Atoms objects

    Parameters
    ----------
    atoms: ase.atoms.Atoms
        The primitive cell for the calculation
    supercell_matrix: np.ndarray
        The supercell matrix for generating the supercell
    displacement: float
        The magnitude of the phonon displacement
    symprec: float
        tolerance for determining the symmetry/spacegroup of the primitive cell
    trigonal: bool
        If True use trigonal displacements
    is_plusminus: bool
        use +/- displacements

    Returns
    -------
    phonon: phonopy.Phonopy
        The phonopy object with displacement_dataset, and displaced supercells
    supercell: ase.atoms.Atoms
        The undisplaced supercell
    supercells_with_disps: list of ase.atoms.Atoms
        All of the supercells with displacements
    """
    supercell_matrix = get_3x3_matrix(supercell_matrix)

    phonon = prepare_phonopy(
        atoms,
        supercell_matrix,
        displacement=displacement,
        symprec=symprec,
        trigonal=trigonal,
        is_plusminus=is_plusminus,
    )

    return get_supercells_with_displacements(phonon)


# TARP: This is depcricated and should not be used
# def get_force_constants(phonon, force_sets=None):
#     """ Take a Phonopy object, produce force constants from the given forces and
#         return in usable shape (3N, 3N) insated of (N, N, 3, 3)

#     """
#     n_atoms = phonon.get_supercell().get_number_of_atoms()

#     phonon.produce_force_constants(force_sets)

#     force_constants = phonon.get_force_constants()

#     if force_constants is not None:
#         # convert forces from (N, N, 3, 3) to (3*N, 3*N)
#         force_constants = (
#             phonon.get_force_constants().swapaxes(1, 2).reshape(2 * (3 * n_atoms,))
#         )
#         return force_constants
#     # else
#     raise ValueError("Force constants not yet created, specify force_sets.")


def get_dos(
    phonon,
    total=True,
    q_mesh=defaults.kwargs.q_mesh,
    freq_min="auto",
    freq_max="auto",
    freq_pitch=None,
    tetrahedron_method=True,
    write=False,
    filename="total_dos.dat",
    force_sets=None,
    direction=None,
    xyz_projection=False,
):
    """Compute the DOS (and save to file)

    Parameters
    ----------
    phonon: phonopy.Phonopy
        The phonopy object with calculated force constants if force_sets is None
    total: bool
        If True calculate the total density of states
    q_mesh: np.ndarray
        size of the interpolated q-point mesh
    freq_min: float
        minimum frequency to calculate the density of states on
    freq_max: float
        maximum frequency to calculate the density of states on
    freq_pitch: float
        spacing between frequency points
    tetrahedron_method: bool
        If True use the tetrahedron method to calculate the DOS
    write: bool
        If True save the DOS to a file
    filename: str
        Path to write to write the dos to
    force_sets: np.ndarray
        Force sets to calculate the force constants with
    direction: np.ndarray
        Specific projection direction. This is specified three values along basis
        vectors or the primitive cell. Default is None, i.e., no projection.
    xyz_projection: bool
        If True project along Cartesian directions

    Returns
    ------
    np.ndarray
        The total or projected phonon density of states
    """

    if force_sets is not None:
        phonon.produce_force_constants(force_sets)

    if total:
        phonon.run_mesh(q_mesh)

        if freq_max == "auto":
            freq_max = phonon.get_mesh()[2].max() * 1.05
        if freq_min == "auto":
            freq_min = phonon.get_mesh()[2].min()
            if freq_min < 0.0:
                freq_min *= 1.05
            else:
                freq_min = 0.0
        phonon.run_total_dos(
            freq_min=freq_min,
            freq_max=freq_max,
            freq_pitch=freq_pitch,
            use_tetrahedron_method=tetrahedron_method,
        )

        if write:
            phonon.write_total_dos()
            Path("total_dos.dat").rename(filename)

        return phonon.get_total_dos_dict()

    phonon.run_mesh(q_mesh, is_mesh_symmetry=False, with_eigenvectors=True)

    if freq_max == "auto":
        freq_max = phonon.get_mesh()[2].max() * 1.05

    phonon.run_projected_dos(
        freq_min=freq_min,
        freq_max=freq_max,
        freq_pitch=freq_pitch,
        use_tetrahedron_method=tetrahedron_method,
        direction=direction,
        xyz_projection=xyz_projection,
    )
    if write:
        phonon.write_projected_dos()
        Path("projected_dos.dat").rename(filename)
    return phonon.get_projected_dos_dict()


def set_bandstructure(phonon, paths=None):
    """Compute bandstructure for given path and attach to phonopy object

    Parameters
    ----------
    phonon: phonopy.Phonopy
        Phonopy object with calculated force constants if force_Sets is None
    paths: list of str
        List of high-symmetry point paths e.g. ['GXSYGZURTZ', 'YT', 'UX', 'SR']
    """
    if isinstance(paths, str):
        paths = [paths]

    bands, labels = bz.get_bands_and_labels(to_Atoms(phonon.primitive), paths)

    phonon.run_band_structure(bands, labels=labels)


def get_bandstructure(phonon, paths=None, force_sets=None):
    """Compute bandstructure for given path

    Parameters
    ----------
    phonon: phonopy.Phonopy
        Phonopy object with calculated force constants if force_Sets is None
    paths: list of str
        List of high-symmetry point paths e.g. ['GXSYGZURTZ', 'YT', 'UX', 'SR']
    force_sets: np.ndarray
        set of forces to calculate force constants with

    Returns
    -------
    band_structure_dict: dict
        dictionary of the band structure
    labels: list of str
        labels for the start and end of those force constants
    """
    if force_sets is not None:
        phonon.produce_force_constants(force_sets)

    _, labels = bz.get_bands_and_labels(to_Atoms(phonon.primitive), paths)
    set_bandstructure(phonon, paths)

    return (phonon.get_band_structure_dict(), labels)


def plot_thermal_properties(
    phonon, file="thermal_properties.pdf", t_step=20, t_max=1000, t_min=0
):
    """plot thermal properties to pdf file"""

    phonon.set_thermal_properties(t_step=t_step, t_max=t_max, t_min=t_min)
    plt = phonon.plot_thermal_properties()

    try:
        plt.savefig(file)
    except (RuntimeError, FileNotFoundError):
        warn("saving the thermal properties not possible, latex probably missing?")


def plot_bandstructure(phonon, file="bandstructure.pdf", paths=None, force_sets=None):
    """Plot bandstructure for given path and save to file

    Parameters
    ----------
    phonon: phonopy.Phonopy
        The phonopy object with calculated force constants if force_sets is None
    filename: str
        file name to store the pdf of the band structure
    paths: list of str
        List of high-symmetry point paths e.g. ['GXSYGZURTZ', 'YT', 'UX', 'SR']
    force_sets: np.ndarray
        Force sets to calculate the force constants with
    """

    set_bandstructure(phonon, paths)

    plt = phonon.plot_band_structure()

    try:
        plt.savefig(file)
    except (RuntimeError, FileNotFoundError):
        warn("saving the phonon dispersion not possible, latex probably missing?")


def plot_bandstructure_and_dos(
    phonon,
    q_mesh=defaults.kwargs.q_mesh,
    partial=False,
    file="bandstructure_dos.pdf",
    run_mesh=True,
):
    """Plot bandstructure and PDOS

    Parameters
    ----------
    phonon: phonopy.Phonopy
        The phonopy object with calculated force constants
    q_mesh: np.ndarray
        size of the interpolated q-point mesh
    partial: bool
        If True use projected density of states
    file: str
        Path to save the the plot to
    """

    set_bandstructure(phonon)

    if partial:
        if run_mesh:
            phonon.run_mesh(q_mesh, with_eigenvectors=True, is_mesh_symmetry=False)
            phonon.run_projected_dos(use_tetrahedron_method=True)
        pdos_indices = map_unique_to_atoms(phonon.get_primitive())
    else:
        if run_mesh:
            phonon.run_mesh(q_mesh)  # , with_eigenvectors=True,)
            phonon.run_total_dos(use_tetrahedron_method=True)
        pdos_indices = None

    plt = phonon.plot_band_structure_and_dos(pdos_indices=pdos_indices)

    try:
        plt.savefig(file)
    except (RuntimeError, FileNotFoundError):
        warn("saving the phonon DOS not possible, latex probably missing?")


def summarize_bandstructure(phonon, fp_file=None):
    """Print a concise symmary of the bandstructure fingerprint

    Parameters
    ----------
    phonon: phonopy.Phonopy
        The phonopy object with calculated force constants if force_sets is None
    fp_file: str
        Path to save the fingerprint to

    Returns
    ------
    gamma_freq: np.ndarray
        The frequencies at the gamma point
    max_freq: float
        The maximum frequency at the gamma point
    """
    from vibes.konstanten.einheiten import THz_to_cm

    set_bandstructure(phonon)

    qpts = np.array(phonon.band_structure.qpoints).reshape(-1, 3)

    freq = np.array(phonon.band_structure.frequencies).reshape(qpts.shape[0], -1)

    gamma_freq = freq[np.where((qpts == np.zeros(3)).all(-1))[0][0]]
    max_freq = np.max(freq.flatten())

    if fp_file:
        talk(f"Saving the fingerprint to {fp_file}")
        fp = get_phonon_bs_fp(phonon, binning=False)
        fp_dict = to_dict(fp)
        for key, val in fp_dict.items():
            fp_dict[key] = val.tolist()
        with open(fp_file, "w") as outfile:
            json.dump(fp_dict, outfile, indent=4)

    mf = max_freq
    mf_cm = mf * THz_to_cm
    talk(f"The maximum frequency is: {mf:.3f} THz ({mf_cm:.3f} cm^-1)")
    talk(f"The frequencies at the gamma point are:")
    talk(f"              THz |        cm^-1")
    p = lambda ii, freq: print(f"{ii+1:3d}: {freq:-12.5f} | {freq*THz_to_cm:-12.5f}")
    for ii, freq in enumerate(gamma_freq[:6]):
        p(ii, freq)
    for _ in range(3):
        print("  .")
    for ii, freq in enumerate(gamma_freq[-3:]):
        p(len(gamma_freq) - 3 + ii, freq)
    return gamma_freq, max_freq


def get_animation(phonon, q_point, filename):
    """Gets the animation file at a q_point

    Parameters
    ----------
    phonon: phonopy.Phonopy
        The phonopy object with calculated force constants if force_sets is None
    q_point: np.ndarray
        q-point to write the animation file on
    filename: str
        Path to animation file output
    """
    return phonon.write_animation(q_point=q_point, filename=filename)


def get_debye_temperature(
<<<<<<< HEAD
    phonon=None,
    dos=None,
    freq_pitch=5e-3,
    q_mesh=defaults.kwargs.q_mesh,
    tetrahedron_method=True,
=======
    phonon=None, freq_pitch=5e-3, q_mesh=defaults.q_mesh, tetrahedron_method=True
>>>>>>> 361279bb
):
    """Calculate the Debye Temperature from the Phonon Density of States

    Formulas taken from: J. Appl. Phys. 101, 093513 (2007)

    Args:
        phonon (phonopy.Phonopy): The phonon calculation
        freq_pitch (double): Energy spacing for calculating the total DOS
        q_mesh (np.ndarray): size of the interpolated q-point mesh
        tetrahedron_method (bool): If True use the tetrahedron method to calculate the DOS
    Returns:
        $\\Theta_P$ (float):
            Average phonon temperature
        $\\Theta_{D\\infty} (float):
            T -> $\\infty$ limiting magnitude of the Debye Temperature
        $\\Theta_D$ (float):
            The phonopy debye temperature as fitting the phonon DOS to Debye Model
    """
    dos = get_dos(
        phonon,
        q_mesh=q_mesh,
        freq_min=0.0,
        freq_pitch=freq_pitch,
        tetrahedron_method=tetrahedron_method,
    )
    ener = dos["frequency_points"] * const.THzToEv
    gp = dos["total_dos"]
    eps_p_1 = np.trapz(gp * ener, ener) / np.trapz(gp, ener)
    eps_p_2 = np.trapz(gp * ener ** 2.0, ener) / np.trapz(gp, ener)

    phonon.set_Debye_frequency()
    omgea_d = phonon.get_Debye_frequency() * 1e12 * np.pi * 2.0

    theta_p = eps_p_1 / const.kB
    theta_d_infty = np.sqrt(5.0 / 3.0 * eps_p_2) / const.kB
    theta_d = omgea_d * const.HBAR / (const.kB * const.EV)

    return theta_p, theta_d_infty, theta_d<|MERGE_RESOLUTION|>--- conflicted
+++ resolved
@@ -7,6 +7,7 @@
 
 import numpy as np
 from phonopy import Phonopy
+
 from vibes import konstanten as const
 from vibes.helpers import brillouinzone as bz
 from vibes.helpers import talk, warn
@@ -444,15 +445,7 @@
 
 
 def get_debye_temperature(
-<<<<<<< HEAD
-    phonon=None,
-    dos=None,
-    freq_pitch=5e-3,
-    q_mesh=defaults.kwargs.q_mesh,
-    tetrahedron_method=True,
-=======
-    phonon=None, freq_pitch=5e-3, q_mesh=defaults.q_mesh, tetrahedron_method=True
->>>>>>> 361279bb
+    phonon=None, freq_pitch=5e-3, q_mesh=defaults.kwargs.q_mesh, tetrahedron_method=True
 ):
     """Calculate the Debye Temperature from the Phonon Density of States
 
