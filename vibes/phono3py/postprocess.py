""" Provide a full highlevel phonopy workflow """

from pathlib import Path

import numpy as np

<<<<<<< HEAD
from vibes.helpers import Timer, talk, warn
=======
from vibes.filenames import filenames
>>>>>>> 6c804fd4
from vibes.helpers.converters import dict2atoms
from vibes.helpers.paths import cwd
from vibes.io import write
from vibes.phono3py.wrapper import prepare_phono3py
from vibes.phonopy import displacement_id_str
from vibes.structure.convert import to_Atoms
from vibes.trajectory import reader

from . import _defaults as defaults


def postprocess(
<<<<<<< HEAD
    trajectory="trajectory.son",
    workdir=".",
    output_dir="output",
    verbose=True,
    **kwargs,
):
    """Phonopy postprocess

    Args:
        trajectory: The trajectory file to process
        workdir: The working directory where trajectory is stored
        output_dir: write postprocessing results to this folder
        verbose: be verbose

    Returns:
        phono3py.Phono3py: The Phono3py object with the force constants calculated
    """

    timer = Timer("Start phonopy postprocess:")

    trajectory = Path(workdir) / trajectory

    calculated_atoms, metadata = traj_reader(trajectory, get_metadata=True)

    # make sure the calculated atoms are in order
    for nn, atoms in enumerate(calculated_atoms):
        atoms_id = atoms.info[displacement_id_str]
        if atoms_id == nn:
            continue
        warn(f"Displacement ids are not in order. Inspect {trajectory}!", level=2)

    if "duplicates" in metadata["Phono3py"]["displacement_dataset"]:
        d = metadata["Phono3py"]["displacement_dataset"]["duplicates"]
        metadata["Phono3py"]["displacement_dataset"]["duplicates"] = {
            int(k): int(v) for (k, v) in d.items()
        }

    for disp in metadata["Phono3py"]["displacement_dataset"]["first_atoms"]:
        disp["number"] = int(disp["number"])
        for d in disp["second_atoms"]:
            d["number"] = int(d["number"])

    primitive = dict2atoms(metadata["Phono3py"]["primitive"])
    supercell = dict2atoms(metadata["atoms"])
    supercell_matrix = metadata["Phono3py"]["supercell_matrix"]
=======
    trajectory_file="phono3py/trajectory.son",
    trajectory_file_fc2="phonopy/trajectory.son",
    pickle_file="phonon3.pick",
    write_files=True,
    verbose=True,
    **kwargs,
):
    """Phono3py postprocess

    Parameters
    ----------
    trajectory_file: str
        Trajectory file for third order phonon force calculations
    trajectory_file_fc2: str
        Trajectory file for second order phonon force calculations
    pickle_file: str
        Pickle archive file for the Phono3py object
    write_files: bool
        If True write output files
    verbose: bool
        If True print more logging information

    Returns
    -------
    phono3py.phonon3.Phono3py
        The Phono3py Object of the calculation
    """

    trajectory_file_fc3 = Path(trajectory_file)

    # first run phonopy postprocess
    try:
        phonon = postprocess2(trajectory_file=trajectory_file_fc2)
    except FileNotFoundError:
        phonon = None

    # read the third order trajectory
    calculated_atoms, metadata_full = reader(trajectory_file_fc3, True)
    metadata = metadata_full["Phono3py"]
    primitive = dict2atoms(metadata["primitive"])
    supercell = dict2atoms(metadata_full["atoms"])
    supercell_matrix = metadata["supercell_matrix"]
>>>>>>> 6c804fd4
    supercell.info = {"supercell_matrix": str(supercell_matrix)}
    symprec = metadata["Phono3py"]["symprec"]

    phonon = prepare_phono3py(primitive, supercell_matrix, symprec=symprec)
    phonon.set_displacement_dataset(metadata["Phono3py"]["displacement_dataset"].copy())

    scs = phonon.get_supercells_with_displacements()

    n_sc = len(scs)
    n_calc = len(calculated_atoms)
    if n_sc != n_calc:
        msg = f"No. of supercells {n_sc} != no. of calculated atoms: {n_calc}"
        raise RuntimeError(msg)

    counter = 0
    force_sets = []
<<<<<<< HEAD
    for pa in scs:
        if pa is None:
            force_sets.append(np.zeros([len(supercell), 3]))
            continue
        a = calculated_atoms[counter]
        force_sets.append(a.get_forces())
        counter += 1

    phonon.forces = np.array(force_sets)

    phonon.produce_fc2()
    phonon.produce_fc3()

    if output_dir is not None:
        outfile = Path(workdir) / output_dir
        msg = f"Write postprocessing results to {outfile}"
        talk(msg, prefix=defaults.name)

        extract_results(phonon, output_dir=outfile)

    if verbose:
        timer("done")

    return phonon


def extract_results(phonon, output_dir="output"):
    from phono3py import file_IO as io
    from .wrapper import phono3py_save

    primitive = phonon.get_unitcell()
    supercell = phonon.get_supercell()
    p2s_map = phonon.primitive.get_primitive_to_supercell_map()

    dds = phonon.get_displacement_dataset()

    fc2 = phonon.fc2
    fc3 = phonon.fc3

    with cwd(output_dir, mkdir=True):

        p = to_Atoms(primitive)
        write(p, "geometry.in.primitive")
        s = to_Atoms(supercell)
        write(s, "geometry.in.supercell")

        io.write_disp_fc3_yaml(dds, supercell)

        io.write_fc2_to_hdf5(fc2, p2s_map=p2s_map)
        io.write_fc3_to_hdf5(fc3, p2s_map=p2s_map)

        # save yaml
        phono3py_save(phonon)
=======
    disp_scells = phonon3.get_supercells_with_displacements()
    hash_dict = {}
    for nn, scell in enumerate(disp_scells):
        atoms = calculated_atoms[0]
        if scell:
            # do not simply pop since phono3py adds the same supercell multiple times
            if atoms.info[displacement_id_str] == nn:
                hash_dict[hash_atoms(to_Atoms(scell))] = len(force_sets)
                force_sets.append(atoms.get_forces())
                calculated_atoms.pop(0)
            else:
                # This is a repeated supercell, find it using the hash and add the forces
                force_sets.append(force_sets[hash_dict[hash_atoms(to_Atoms(scell))]])
        else:
            # in case the trajectory contains data from higher cutoff calculations
            if atoms.info[displacement_id_str] == nn:
                calculated_atoms.pop(0)
            force_sets.append(zero_force)

    phonon3.produce_fc3(force_sets)

    if pickle_file and write_files:
        psave(phonon3, trajectory_file_fc3.parent / pickle_file)

    if write_files:
        # Save the supercell
        file = filenames.supercell
        write(supercell, file)
        if verbose:
            print(f".. Third order supercell written to {file}")

    return phonon3
>>>>>>> 6c804fd4
<|MERGE_RESOLUTION|>--- conflicted
+++ resolved
@@ -4,11 +4,8 @@
 
 import numpy as np
 
-<<<<<<< HEAD
+from vibes.filenames import filenames
 from vibes.helpers import Timer, talk, warn
-=======
-from vibes.filenames import filenames
->>>>>>> 6c804fd4
 from vibes.helpers.converters import dict2atoms
 from vibes.helpers.paths import cwd
 from vibes.io import write
@@ -21,8 +18,7 @@
 
 
 def postprocess(
-<<<<<<< HEAD
-    trajectory="trajectory.son",
+    trajectory=filenames.trajectory,
     workdir=".",
     output_dir="output",
     verbose=True,
@@ -44,7 +40,7 @@
 
     trajectory = Path(workdir) / trajectory
 
-    calculated_atoms, metadata = traj_reader(trajectory, get_metadata=True)
+    calculated_atoms, metadata = reader(trajectory, get_metadata=True)
 
     # make sure the calculated atoms are in order
     for nn, atoms in enumerate(calculated_atoms):
@@ -67,50 +63,6 @@
     primitive = dict2atoms(metadata["Phono3py"]["primitive"])
     supercell = dict2atoms(metadata["atoms"])
     supercell_matrix = metadata["Phono3py"]["supercell_matrix"]
-=======
-    trajectory_file="phono3py/trajectory.son",
-    trajectory_file_fc2="phonopy/trajectory.son",
-    pickle_file="phonon3.pick",
-    write_files=True,
-    verbose=True,
-    **kwargs,
-):
-    """Phono3py postprocess
-
-    Parameters
-    ----------
-    trajectory_file: str
-        Trajectory file for third order phonon force calculations
-    trajectory_file_fc2: str
-        Trajectory file for second order phonon force calculations
-    pickle_file: str
-        Pickle archive file for the Phono3py object
-    write_files: bool
-        If True write output files
-    verbose: bool
-        If True print more logging information
-
-    Returns
-    -------
-    phono3py.phonon3.Phono3py
-        The Phono3py Object of the calculation
-    """
-
-    trajectory_file_fc3 = Path(trajectory_file)
-
-    # first run phonopy postprocess
-    try:
-        phonon = postprocess2(trajectory_file=trajectory_file_fc2)
-    except FileNotFoundError:
-        phonon = None
-
-    # read the third order trajectory
-    calculated_atoms, metadata_full = reader(trajectory_file_fc3, True)
-    metadata = metadata_full["Phono3py"]
-    primitive = dict2atoms(metadata["primitive"])
-    supercell = dict2atoms(metadata_full["atoms"])
-    supercell_matrix = metadata["supercell_matrix"]
->>>>>>> 6c804fd4
     supercell.info = {"supercell_matrix": str(supercell_matrix)}
     symprec = metadata["Phono3py"]["symprec"]
 
@@ -127,7 +79,6 @@
 
     counter = 0
     force_sets = []
-<<<<<<< HEAD
     for pa in scs:
         if pa is None:
             force_sets.append(np.zeros([len(supercell), 3]))
@@ -170,9 +121,9 @@
     with cwd(output_dir, mkdir=True):
 
         p = to_Atoms(primitive)
-        write(p, "geometry.in.primitive")
+        write(p, filenames.primitive)
         s = to_Atoms(supercell)
-        write(s, "geometry.in.supercell")
+        write(s, filenames.supercell)
 
         io.write_disp_fc3_yaml(dds, supercell)
 
@@ -180,38 +131,4 @@
         io.write_fc3_to_hdf5(fc3, p2s_map=p2s_map)
 
         # save yaml
-        phono3py_save(phonon)
-=======
-    disp_scells = phonon3.get_supercells_with_displacements()
-    hash_dict = {}
-    for nn, scell in enumerate(disp_scells):
-        atoms = calculated_atoms[0]
-        if scell:
-            # do not simply pop since phono3py adds the same supercell multiple times
-            if atoms.info[displacement_id_str] == nn:
-                hash_dict[hash_atoms(to_Atoms(scell))] = len(force_sets)
-                force_sets.append(atoms.get_forces())
-                calculated_atoms.pop(0)
-            else:
-                # This is a repeated supercell, find it using the hash and add the forces
-                force_sets.append(force_sets[hash_dict[hash_atoms(to_Atoms(scell))]])
-        else:
-            # in case the trajectory contains data from higher cutoff calculations
-            if atoms.info[displacement_id_str] == nn:
-                calculated_atoms.pop(0)
-            force_sets.append(zero_force)
-
-    phonon3.produce_fc3(force_sets)
-
-    if pickle_file and write_files:
-        psave(phonon3, trajectory_file_fc3.parent / pickle_file)
-
-    if write_files:
-        # Save the supercell
-        file = filenames.supercell
-        write(supercell, file)
-        if verbose:
-            print(f".. Third order supercell written to {file}")
-
-    return phonon3
->>>>>>> 6c804fd4
+        phono3py_save(phonon)