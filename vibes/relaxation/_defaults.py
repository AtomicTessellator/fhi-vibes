""" vibes defaults for md"""
import collections

from vibes.helpers.dict import AttributeDict as adict
from vibes.keys import relaxation, relaxation_options  # noqa: F401
from vibes.konstanten import n_geom_digits, symprec

name = relaxation

mandatory_base = ["machine", "geometry", name]
mandatory_task = ["driver", "fmax"]


_keys = [
    "driver",
    "logfile",
    "unit_cell",
    "fmax",
    "maxstep",
    "hydrostatic_strain",
    "constant_volume",
    "scalar_pressure",
    "decimals",
    "fix_symmetry",
    "symprec",
<<<<<<< HEAD
    "workdir",
=======
    "restart",
>>>>>>> bd33b95e
]
keys = collections.namedtuple("relaxation_keywords", _keys)(*_keys)

kwargs = adict(
    {
        keys.driver: "BFGS",
        keys.fmax: 0.001,
        keys.unit_cell: False,
        keys.fix_symmetry: False,
        keys.hydrostatic_strain: False,
        keys.constant_volume: False,
        keys.scalar_pressure: 0.0,
        keys.decimals: n_geom_digits,
        keys.symprec: symprec,
<<<<<<< HEAD
        keys.workdir: name,
        # kwargs go to Optimizer, e.g., BFGS(..., **kwargs)
        "kwargs": {keys.maxstep: 0.2, keys.logfile: "relaxation.log"},
=======
        keys.restart: "bfgs.restart",
>>>>>>> bd33b95e
    }
)

settings_dict = {name: kwargs}<|MERGE_RESOLUTION|>--- conflicted
+++ resolved
@@ -23,11 +23,8 @@
     "decimals",
     "fix_symmetry",
     "symprec",
-<<<<<<< HEAD
     "workdir",
-=======
     "restart",
->>>>>>> bd33b95e
 ]
 keys = collections.namedtuple("relaxation_keywords", _keys)(*_keys)
 
@@ -42,13 +39,10 @@
         keys.scalar_pressure: 0.0,
         keys.decimals: n_geom_digits,
         keys.symprec: symprec,
-<<<<<<< HEAD
+        keys.restart: "bfgs.restart",
         keys.workdir: name,
         # kwargs go to Optimizer, e.g., BFGS(..., **kwargs)
         "kwargs": {keys.maxstep: 0.2, keys.logfile: "relaxation.log"},
-=======
-        keys.restart: "bfgs.restart",
->>>>>>> bd33b95e
     }
 )
 
