# Emacs related files:
*~

# vim related files
*.swp

# aims output
*.out

# testcase folder
testcases/
data/*

# hilde config file
hilde.cfg

# Python
*.ipynb_checkpoints
*.pyc

# Aims
*geometry.in
*control.in

# ASE
*parameters.ase

# FireWorks
launcher_*
*.mod
*.o
*.so
FW.json

# Database Files
*.db

# build stuff
build
lib
bin
dist
docker
*.egg-info

# vscode
.vscode

<<<<<<< HEAD
# Output Files
*.hdf5
*.pick

# Test Directories
test_run
=======
# direnv
**.envrc
>>>>>>> 80993c59
<|MERGE_RESOLUTION|>--- conflicted
+++ resolved
@@ -46,14 +46,12 @@
 # vscode
 .vscode
 
-<<<<<<< HEAD
 # Output Files
 *.hdf5
 *.pick
 
 # Test Directories
 test_run
-=======
+
 # direnv
-**.envrc
->>>>>>> 80993c59
+**.envrc