[tool.poetry]
name = "hilde"
version = "0.3.1.dev1"
description = "Haber Institute Lattice Dynamics Environment"
authors = ["Florian Knoop <knoop@fhi-berlin.mpg.de>"]
license = "ISC"
readme = "README.md"
repository = "https://gitlab.com/flokno/hilde"

keywords = ['physics']

build = "build.py"

[tool.poetry.dependencies]
python = "^3.6, <4.0"
numpy = "^1.16"
scipy = "~1.2.1"
matplotlib = "^3.1"
son = "^0.3.2"
spglib = "^1.12"
phonopy = "^2.1"
ase = "^3.18.0"
click = "^7.0"
attrs = "^19.1"
pandas = "^0.25.0"
seekpath = "^1.8.4"
fireworks = {version = "^1.9",optional = true}
phono3py = {version = "^1.17",optional = true}
python-gssapi = {version = "^0.6.4",optional = true}
pymongo = {version = "^3.8",optional = true}
fabric = {version = "^2.4",optional = true}
paramiko = {version = "^2.4",optional = true}
psycopg2 = {version="^2.8.0", optional=true}
click_completion = {git = "https://github.com/flokno/click-completion.git", branch="fish_complete_files"}
seaborn = {version = "^0.9.0",optional = true}
jupyter = {version = "^1.0",optional = true}
xarray = "^0.12.3"
netCDF4 = "^1.5"
jinja2 = "^2.10"
<<<<<<< HEAD
hiphive = "^0.5.0"
=======
tables = "^3.5"
>>>>>>> 2a1f9106

[tool.poetry.extras]
fireworks = ["fireworks", "python-gssapi", "pymongo", "fabric", "paramiko"]
phono3py = ["phono3py"]
postgresql = ["psycopg2"]
tutorial = ["seaborn", "jupyter"]

[tool.poetry.dev-dependencies]
black = "^18.9b0"
pytest = "^4.6"
flake8 = "^3.7"
rope = "^0.14.0"

[tool.poetry.scripts]
hilde = 'hilde.cli:cli'

[tool.black]
target-version = ['py37']


[build-system]
requires = ["poetry>=0.12", "numpy"]
build-backend = "poetry.masonry.api"
<|MERGE_RESOLUTION|>--- conflicted
+++ resolved
@@ -37,11 +37,8 @@
 xarray = "^0.12.3"
 netCDF4 = "^1.5"
 jinja2 = "^2.10"
-<<<<<<< HEAD
 hiphive = "^0.5.0"
-=======
 tables = "^3.5"
->>>>>>> 2a1f9106
 
 [tool.poetry.extras]
 fireworks = ["fireworks", "python-gssapi", "pymongo", "fabric", "paramiko"]
