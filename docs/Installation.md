--- conflicted
+++ resolved
@@ -32,17 +32,8 @@
 - Install build requirements `numpy` and `setuptools` manually (if you use a `conda` environment, you should install `numpy` via `conda` instead):
 
 	```
-<<<<<<< HEAD
-	pip install numpy poetry==1.1.12
-	```
-
-- Install `fhi-vibes ` [_without_ build isolation](https://pip.pypa.io/en/stable/cli/pip_install/)
-
-	```
-	pip install --no-build-isolation .
-=======
 	pip install numpy
->>>>>>> 3f130138
+	pip install .
 	```
 
 **If you run into problems, please have a look at our [troubleshooting section.](#Troubleshooting)**
