--- conflicted
+++ resolved
@@ -39,10 +39,6 @@
             "nomad_upload = hilde.scripts.nomad_upload:main",
         ]
     },
-<<<<<<< HEAD
-    data_files=[("config", ["hilde.cfg", "fireworks.cfg"])],
-=======
-    data_files=[(".", ["hilde.cfg"])],
->>>>>>> 4348b367
+    data_files=[(".", ["hilde.cfg", "fireworks.cfg"])],
     zip_safe=False,
 )