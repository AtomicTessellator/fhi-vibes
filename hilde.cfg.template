--- conflicted
+++ resolved
@@ -14,7 +14,7 @@
 [control_kpt]
 density =                   3.5
 
-[basisset]
+[basilsset]
 type = light
 
 [socketio]
@@ -37,48 +37,12 @@
 [database]
  location =      ${common:home_dir}/examples/phonon_db
  name =          test.db
-<<<<<<< HEAD
 
-[cluster] 
+[cluster]
 # 1800s = 30 minutes
 # 14400 = 4h
 # 86400 = 1d
 walltime = 1800
-
-
-##############################################################################
-[hash_ignore]
-output_level = True
-aims_command = True
-use_pimd_wrapper = True
-
-=======
-
-# information to build a default control.in
-[basisset]
-type = light
-
-[control]
-xc =             pw-lda
-relativistic =   atomic_zora scalar
-k_grid =         [2, 2, 2]
-output_level =   MD_light
-
-# this if for ase, no need to adjust
-[ase_settings]
-# for the control.in
-xc =           ${control:xc}
-relativistic = ${control:relativistic}
-k_grid =       ${control:k_grid}
-output_level = ${control:output_level}
-# to run the job
-aims_command = ${machine:aims_command}
-species_dir =  ${machine:basissetloc}/${basisset:type}
-
-[ignore_params]
-output_level = False
-aims_command = False
-use_pimd_wrapper = False
 
 [fireworks_settings]
 launch_dir="."
@@ -93,4 +57,9 @@
 gss_auth = True
 remote_draco_host = draco01.mpcdf.mpg.de
 remote_cobra_host = cobra01i.mpcdf.mpg.de
->>>>>>> 9510a5f3
+
+##############################################################################
+[hash_ignore]
+output_level = True
+aims_command = True
+use_pimd_wrapper = True